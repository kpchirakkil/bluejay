################################################################################
# INPUT_PARAMETERS.jl
# DESCRIPTION: Controls key variables that set up the model, usually modified at 
# each run by the user. Planet to model, logging notes, filenames, whether it's 
# a seasonal cycle or equilibrium run, which atmospheric parameter to vary, 
# solar input, water parameters, species modeled, algorithm tolerances, and stuff
# to control which species densities are updated due to chemistry or transport.
# 
# Eryn Cangi
# Created April 2024
# Last edited: June 2025
# Currently tested for Julia: 1.11.2
################################################################################

# Set the planet 
# =======================================================================================================
const planet = "Venus"
    # OPTIONS: "Mars", "Venus"

# Input and output files, directory
# =======================================================================================================
const results_dir = code_dir*"../Results_$(planet)/"
const initial_atm_file = "$(planet)-Inputs/INITIAL_GUESS_VENUS_oUT0ZbGN.h5"  # File to use to initialize the atmosphere.
    # OPTIONS: 
    # INITIAL_GUESS_MARS.h5 --> Basic Mars starting file.
    # INITIAL_GUESS_MARS_bxz4YnHk.h5 --> A Mars atmosphere that includes N2O, NO2, and their ions;
    #                                    not particularly motivated by any present-day data.                                         
    # INITIAL_GUESS_VENUS_vGFd5b0a.h5 --> Best Venus initial atmosphere  without sulfur/chlorine
    # INITIAL_GUESS_VENUS_oUT0ZbGN.h5 --> Venus initial atmosphere with basic chlorine and sulfur species included.
const final_atm_file = "final_atmosphere.h5"
const reaction_network_spreadsheet = code_dir*"$(planet)-Inputs/REACTION_NETWORK_$(uppercase(planet)).xlsx"
    # OPTIONS: "REACTION_NETWORK_MIN_IONOSPHERE.xlsx", code_dir*"REACTION_NETWORK_$(uppercase(planet)).xlsx"

# Descriptive attributes of this model run
# =======================================================================================================
const optional_logging_note = "Enter a logging note here" # Brief summary of simulation goal
const results_version = "v0"  # Helps keep track of attempts if you need to keep changing things

# Set the modifiable atmospheric parameters
# =======================================================================================================
const seasonal_cycle = false  # Whether to simulate one season or run to equilibrium.
    # OPTIONS: 
    # true (short, one season)
    # false (run to equilibrium)
const exp_type = "temperature" # Goes into the filename and log to show which parameter was varied.
    # OPTIONS: 
    # temperature: varying the exobase temperature
    # water: varying the amount of water in the mesosphere 
    # insolation: varying insolation due to either solar cycle or orbital distance
    # all: all three are modified; use only with special_seasonal_case != nothing
const special_seasonal_case = nothing
    # Special case for running the seasonal model with muliple parameters being modified.
    # At the request of a reviewer for Cangi+ 2024. Note: You still have to change the individual parameters below.
    # OPTIONS: 
    # nothing - if not doing a seasonal run (note, this is not a string, it's the Julia nothing, similar to Python None)
    # Vary water, insolation, and temperature at same time: "inclusive-peri" # "inclusive-mean" #"inclusive-ap" 
    
# Temperature
# -------------------------------------------------------------------
# This sets just the exobase temperature. Typically, the exobase temperature tracks the
# solar cycle. You don't HAVE to make them match, but if you don't, you need to be able to 
# interpret that choice and justify your choices when you write up the paper.
const temp_scenario = "mean"  # Temperature selection for the seasonal model run.
    # OPTIONS: 
    # min-P2, mean-P2, max-P2: uses exobase temps from Cangi+2023 (190, 210, 280) K.
    # mean, min, max: temps as in Cangi+ 2024 (175, 225, 275) K - goal for this one was evenly spaced.
    # isothermal (this will set a constant temperature at all alts - 225 K)

# Solar case
# -------------------------------------------------------------------
const SZA = 60  # Puts the model at dayside mean. Enter in degrees please.
const solar_scenario = "solarmean" 
    # Solar scenario definition. You can choose from different Mars-sun distances or parts of the solar cycle.
    # ORBITAL DISTANCE OPTIONS: "perihelion" #  "meansundist" # "aphelion"; these are defined at solar mean. 
    #     NOTE: these options are only available for Mars at present.
    # SOLAR CYCLE OPTIONS: "solarmean" # "solarmax" # "solarmin"; these are defined at the mean AU. 
    # NOTE: Not currently possible to mix orbital distance and solar cycle as I would have to generate more spectra.

    # TODO: Program the solar spectrum scaling in Julia and set AU as a parameter
const solarfile = "$(planet)-Inputs/$(lowercase(planet))solarphotonflux_$(solar_scenario).dat"

# Water
# -------------------------------------------------------------------
const water_case = "standard" # Amount of water in the atmosphere
    # OPTIONS: low, standard, high
    # for Venus: standard
const water_loc = "mesosphere" # Location to modify water abundance, if selecting "low" or "high" water case 
    # OPTIONS: "loweratmo", "everywhere", "mesosphere"

# VENUS OPTIONS:
const venus_special_water = false# true
# MARS DUST OPTIONS:
const dust_storm_on = false  # This adds a parcel of water at some altitude, sort of like if there was a dust storm. Haven't published on this.
    # OPTIONS: True, false
const H2O_excess = 250  # excess H2O in ppm
    # OPTIONS: Typical amounts are 100-300 ppm.
const HDO_excess = 0.350 # excess HDO in ppm (divide by 1000 to get ppb)
    # OPTIONS: 0.350 is reasonable


# Control which species (atoms, molecules) are modeled 
# =======================================================================================================

const ions_included = true
const converge_which =  "both" 
    # OPTIONS: "ions", "neutrals", "both", "ions+nitrogen"

# Species lists
# -------------------------------------------------------------------
# Convention: Alphabetized, except D-bearing species should be mixed in after their H-bearing isotopologue. 
# this makes it easier to see which species have isotopologues.
# 
# WHAT DO THESE LISTS MEAN? 
# 
# new_[neutrals, ions]: These are species you want to add to the modeled atmosphere on THIS RUN.
#                       They should not have a density vector in the initial guess file.
#                       Their initial density guess will be either all 0, or loaded from a file 
#                       depending on what you specify for the use_nonzero_initial_profiles variable.
#                       Note that after you complete a successful run with new species,
#                       you must modify this file manually and enter those species into the 
#                       conv_[neutrals,ions] variable. No way around it!
#
# conv_[neutrals,ions]: These are species which have already been incorporated into the model atmosphere.
#                       They should already have a density vector in your initial guess file. 
#                       Typically you won't need to change these at each run, UNLESS you added new species 
#                       on the previous run.
const new_neutrals = [];
const new_ions = [];

const conv_neutrals = Dict("Mars"=>[:Ar, :C, :CO, :CO2, # Argon and carbon species
                                    :H, :D, :H2, :HD, :H2O, :HDO,  # H and D species
                                    :HCO, :DCO, :HO2, :DO2,        
                                    :H2O2, :HDO2, :HOCO, :DOCO, 
                                    :N, :N2, :NO, :Nup2D, :N2O, :NO2, # Nitrogen species
                                    :O, :O1D, :O2, :O3, :OH, :OD], # Oxygen species
                           "Venus"=>[:Ar, :C, :CO, :CO2, 
                                     :Cl, :ClO, :ClCO, :HCl, :DCl,  # Chlorine species
                                     :H, :D, :H2, :HD, :H2O, :HDO,  # H and D species
                                     :HCO, :DCO, :HO2, :DO2,        
                                     :H2O2, :HDO2, :HOCO, :DOCO, 
                                     :N, :N2, :NO, :Nup2D, :N2O, :NO2,
                                     :O, :O1D, :O2, :O3, :OH, :OD,
                                     :S, :SO, :SO2, :SO3, :H2SO4, :HDSO4] # Sulfur species
                           ); 

const conv_ions = Dict("Mars"=>[:Arpl, :ArHpl, :ArDpl, 
                                :Cpl, :CHpl, :COpl, :CO2pl, 
                                :Dpl, :DCOpl, :DOCpl, :DCO2pl, 
                                :Hpl,  :H2pl, :HDpl, :H3pl, :H2Dpl, 
                                :H2Opl, :HDOpl, :H3Opl, :H2DOpl, 
                                :HO2pl, :HCOpl, :HCO2pl, :HOCpl, :HNOpl,   
                                :Npl, :NHpl, :N2pl, :N2Hpl, :N2Dpl, :NOpl, :N2Opl, :NO2pl,
                                :Opl, :O2pl, :OHpl, :ODpl],
                       "Venus"=>[:Arpl, :ArHpl, :ArDpl, 
                                :Cpl, :CHpl, :COpl, :CO2pl, 
                                :Dpl, :DCOpl, :DOCpl, :DCO2pl, 
                                :Hpl,  :H2pl, :HDpl, :H3pl, :H2Dpl, 
                                :H2Opl, :HDOpl, :H3Opl, :H2DOpl, 
                                :HO2pl, :HCOpl, :HCO2pl, :HOCpl, :HNOpl,   
                                :Npl, :NHpl, :N2pl, :N2Hpl, :N2Dpl, :NOpl, :N2Opl, :NO2pl,
                                :Opl, :O2pl, :OHpl, :ODpl]
                      );

# More specific settings for controling the modeling of species
# -------------------------------------------------------------------
<<<<<<< HEAD
const dont_compute_chemistry = planet == "Mars" ? [:Ar] : [] #  :Ar should be in this list if running Mars.
=======
# Chemical species which should never update their densities, but may be chemical reactants.
const dont_compute_chemistry = []
>>>>>>> 5876c72c
const dont_compute_transport = []
const dont_compute_either_chem_or_transport = []  
    # OPTIONS: Any species included in the model. 
if planet=="Mars" # To avoid convergence problems
    append!(dont_compute_either_chem_or_transport,[:Ar])
elseif planet=="Venus"
    append!(dont_compute_chemistry,[:Ar])
end
    
const assume_photochem_eq = false # whether to turn on photochemical equilibrium for short-lived species

# Turn plots off and on
# =======================================================================================================
const make_P_and_L_plots = true  # Makes a 3-panel plot showing production and loss due to 1) chemistry, 
                                 # 2) transport, 3) sum of both. Turn off to save several minutes of 
                                 # runtime if you don't need to check for equilibrium.
    # OPTIONS: True, false

# Algorithm tolerances
# =======================================================================================================
const rel_tol = planet == "Venus" ? 1e-6 : 1e-3  # Venus: original values, Mars: relaxed for multicolumn stability
const abs_tol = planet == "Venus" ? 1e-12 : 1e-9  # Venus: original values, Mars: relaxed for multicolumn stability

# Helpful options for adding new things to the model 
# =======================================================================================================
const do_chem = true   # Turning this or next one of will toggle chemistry or transport.
const do_trans = true  # Often useful for troubleshooting or converging new atmospheres.
const adding_new_species = false
const make_new_alt_grid = false  # Set to true if extending the altitude grid. TODO: Need to re-write that code.
const use_nonzero_initial_profiles = true
    # OPTIONS: 
    # true -- uses initial guess densities for species based on previous model output.
    # false -- sets species to zero density and lets the chemistry and transport build them up.
const use_ambipolar = true # Toggle ambipolar diffusion for ions.
const use_molec_diff = true # Toggle molecular diffusion. If turned off, eddy diffusion remains active.

# Number of vertical columns in the simulation. Set this to 1 for a single-column run or >1 for a multicolumn model.
const n_horiz = 2

# Cross-terminator (day-to-night) thermospheric transport timescales at Venus are around 23 to 44 hours,
# corresponding to wind speeds of 230 to 120 m/s (2.3e4 to 1.2e4 cm/s), with 30 hours being typical.
# This assumes semi-circumference of Venus ~19,000 km as the characteristic width for day-to-night transport.

# Horizontal column width in cm. This determines the physical scale of horizontal transport.
# For day-night transport setups (n_horiz=2), use larger values for physically realistic transport rates.
# Day-night transport (n_horiz=2): Use 19000e5 cm (19,000 km, approx. Venus semi-circumference) for Venus.
const horiz_column_width = planet == "Venus" ? 19000e5 : 10000e5  # 19,000 km for Venus, 10,000 km for Mars

# Horizontal transport timescale in hours. This determines the wind speed via: wind_speed = horiz_column_width / (timescale * 3600)
# For Venus: 23-44 hours corresponds to 230-120 m/s wind speeds
# For Mars: Set to 0 for no horizontal transport
const horiz_transport_timescale = planet == "Venus" ? 30.0 : 0.0  # 30 hours for Venus, 0 for Mars

# Horizontal wind speed in cm/s calculated from timescale: wind_speed = width / (timescale * 3600)
# This is used to initialize wind profiles in `MODEL_SETUP.jl`
const horiz_wind_speed = horiz_transport_timescale > 0 ? horiz_column_width / (horiz_transport_timescale * 3600) : 0.0

# Whether to allow horizontal transport between columns. When set to `false`
# the model does not compute any cross-column mixing, matching the behaviour of
# the single-column set-up even when multiple columns are present.
const enable_horiz_transport = true<|MERGE_RESOLUTION|>--- conflicted
+++ resolved
@@ -163,12 +163,8 @@
 
 # More specific settings for controling the modeling of species
 # -------------------------------------------------------------------
-<<<<<<< HEAD
-const dont_compute_chemistry = planet == "Mars" ? [:Ar] : [] #  :Ar should be in this list if running Mars.
-=======
 # Chemical species which should never update their densities, but may be chemical reactants.
 const dont_compute_chemistry = []
->>>>>>> 5876c72c
 const dont_compute_transport = []
 const dont_compute_either_chem_or_transport = []  
     # OPTIONS: Any species included in the model. 
