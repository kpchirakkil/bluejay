###############################################################################
# converge_new_file.jl
# TYPE: (1) Model files - required
# DESCRIPTION: does initial convergence for a photochemistry experiment of the
# Martian atmosphere.
# 
# Eryn Cangi
# Created 2018
# Last edited: June 2025
# Currently tested for Julia: 1.11.2
###############################################################################

# **************************************************************************** #
#                                                                              #
#                              MODULE LOADING                                  #
#                                                                              #
# **************************************************************************** #

using Dates

t1 = time()
println("$(Dates.format(now(), "(HH:MM:SS)")) Start! Loading modules takes about 30 seconds, please sit tight.")

using Revise
using PyPlot
using PyCall
using HDF5, JLD
using LaTeXStrings
using Dates
using DataFrames
using DataStructures
using DelimitedFiles
using SparseArrays
using LinearAlgebra
photochemistry_source_dir = "$(@__DIR__)/Photochemistry/src/"
push!(LOAD_PATH, photochemistry_source_dir)
using Photochemistry  # custom module
using DifferentialEquations
using IterativeSolvers
using IncompleteLU
using GeneralizedGenerated: mk_function

using XLSX

t2 = time()
println("$(Dates.format(now(), "(HH:MM:SS)")) Loaded modules in $(format_sec_or_min(t2-t1))")
t3 = time()

# **************************************************************************** #
#                                                                              #
#                          IMPORTANT DIRECTORIES                               #
#                                                                              #
# **************************************************************************** #

# Set the directory variables
const code_dir = "$(@__DIR__)/"
const xsecfolder = code_dir*"uvxsect/";

# **************************************************************************** #
#                                                                              #
#                              LOAD PARAMETERS                                 #
#                                                                              #
# **************************************************************************** #

include("CONSTANTS.jl")

paramfile = get_paramfile(code_dir; use_default=true) # Set use_default to false to select from available files
include(paramfile)

# Perform the rest of the model set up
include("MODEL_SETUP.jl")

# # Print the boundary index from MODEL_SETUP if it exists so we can compare
# ulb_modelsetup = nothing
# if @isdefined upper_lower_bdy_i
#     ulb_modelsetup = upper_lower_bdy_i
#     println("upper_lower_bdy_i from MODEL_SETUP.jl: ", ulb_modelsetup)
# else
#     println("upper_lower_bdy_i not defined in MODEL_SETUP.jl")
# end

# **************************************************************************** #
#                                                                              #
#                              PLOT STYLING                                    #
#                                                                              #
# **************************************************************************** #

include("PLOT_STYLES.jl")
set_rc_params(sansserif=sansserif_choice, monospace=monospace_choice)

# **************************************************************************** #
#                                                                              #
#                                FUNCTIONS                                     #
#                                                                              #
# **************************************************************************** #

#=
These functions are required to be in this file for one of two reasons:
1) Because they call a function that is couched in an @eval statement, which 
   cannot be relocated,
2) They reference external_storage or the PARAMETER dataframes. These could probably
   be changed so that they could be moved into the Core.jl module but I don't want to do it right now. (Feb 2023)
=#

# function check_n_tot_consistency(atmdict)
#     """
#     Diagnostic to verify that total densities are identical across columns when
#     horizontal transport is disabled.
#     """
#     sample_alts = [alt[1], alt[Int(cld(length(alt), 2))], alt[end]]
#     for z in sample_alts
#         totals = [n_tot(atmdict, z, ihoriz; all_species, n_alt_index) for ihoriz in 1:n_horiz]
#         println("n_tot at $(z/1e5) km across columns = $(totals)")
#         if !enable_horiz_transport
#             ref = totals[1]
#             for d in totals[2:end]
#                 @assert isapprox(d, ref; rtol=1e-8, atol=0.0)
#             end
#         end
#     end
#     return nothing
# end

function evolve_atmosphere(atm_init::Dict{Symbol, Vector{Array{ftype_ncur}}}, log_t_start, log_t_end; t_to_save=[], abstol=1e-12, reltol=1e-6, globvars...)
    #=
    Sets up the initial conditions for the simulation and calls the ODE solver. 

    Input:
        atm_init: dictionary of species densities by altitude for the current state.
        log_t_start: Starting time will be 10^log_t_start.
        log_t_end: Similar, but end time.
    optional input:
        t_to_save: timesteps at which to save a snapshot of the atmosphere; currently not working yet
        abstol: absolute tolerance for simulation. Should usually be passed in.
        reltol: relative tolerance
    Output:
        sol: If using DifferentialEquations.jl, this is a solver object, the solution of the atmospheric system at the end of the simulation time.
             If using the Gear solver, this is a normal atmospheric state dictionary.
    =#
    GV = values(globvars)
    @assert all(x->x in keys(GV), [:absorber, :active_species, :active_longlived, :active_shortlived, :all_species, :alt, 
                                   :collision_xsect, :crosssection, :Dcoef_arr_template, :dt_decr_factor, :dt_incr_factor, :dz, :dx,
                                   :e_profile_type, :error_checking_scheme, :timestep_type, :H2Oi, :HDOi, 
                                   :hot_H_network, :hot_H_rc_funcs, :hot_D_network, :hot_D_rc_funcs, 
                                   :hot_H2_network, :hot_H2_rc_funcs, :hot_HD_network, :hot_HD_rc_funcs, :Hs_dict, 
                                   :inactive_species, :ion_species, :Jratelist, :logfile, :M_P, :molmass, :n_all_layers, :n_alt_index, :n_inactive, :n_steps, 
                                   :neutral_species, :non_bdy_layers, :num_layers, :plot_grid, :polarizability, :q, :R_P, :reaction_network, 
                                   :season_length_in_sec, :sol_in_sec, :solarflux, :speciesbclist, :speciesbclist_horiz, :speciescolor, :speciesstyle, 
                                   :Te, :Ti, :Tn, :Tp, :Tprof_for_diffusion, :transport_species, 
                                   :upper_lower_bdy_i, :zmax, :horiz_wind_v, :enable_horiz_transport])
        

    println("$(Dates.format(now(), "(HH:MM:SS)")) Setting up initial state")

    # Define timespan - mostly for logging but also for use in SS and ODE 
    tspan = (10.0^log_t_start, 10.0^log_t_end)
    
    # Set up the initial state and check for any problems 
    nstart = flatten_atm(atm_init, GV.active_longlived, n_horiz; GV.num_layers)
    find_nonfinites(nstart, collec_name="nstart")

    # Set up parameters
    M = zeros(GV.num_layers, n_horiz)
    for ihoriz in 1:n_horiz
        M[:, ihoriz] = n_tot(atm_init, ihoriz; GV.all_species)
    end
    E = electron_density(atm_init; GV.e_profile_type, GV.non_bdy_layers, GV.ion_species, n_horiz)
    params_Gear = [GV.Dcoef_arr_template, M, E]
    params_J = [globvars, GV.Dcoef_arr_template, M, E] # kwargs can't be passed to the julia ODE solver functions 
    params_exjac = deepcopy(params_Gear)  # make sure not to have a pointer problem

    # Set up an example Jacobian and report any lack of sparsity
    println("$(Dates.format(now(), "(HH:MM:SS)")) Setting up example jacobian")
    dndt, example_jacobian = get_rates_and_jacobian(nstart, params_exjac, 0.0; globvars...)
    find_nonfinites(example_jacobian, collec_name="example_jacobian")
    sparsity = round(length(example_jacobian.nzval)*100/(size(example_jacobian)[1] * size(example_jacobian)[2]), digits=2)
    if sparsity > 1
        println("Warning! Percent of nonzero elements in the jacobian is rather high: $(sparsity)%")
    end

    # Now define the problem function to be solved
    if problem_type != "Gear"
        println("$(Dates.format(now(), "(HH:MM:SS)")) Defining ODE function")
        odefunc = ODEFunction(PnL_eqn, jac=jacobian_wrapper, jac_prototype=example_jacobian)
    end

    # Log solver options and run the solver
    push!(PARAMETERS_SOLVER, ("JAC_NONZERO", sparsity))
    push!(PARAMETERS_SOLVER, ("JAC_LEN", length(nstart)^2))
    push!(PARAMETERS_SOLVER, ("SYS_SIZE", length(nstart)))
    push!(PARAMETERS_GEN, ("T_I", tspan[1]))
    push!(PARAMETERS_GEN, ("T_F", tspan[2]))
    
    write_time_stuff = ["\nTIMING",
                        "Start time: $(Dates.format(now(), "yyyy-mm-dd at HH:MM:SS"))"]
    
    julia_DE_algorithm = "QNDF"
    if problem_type == "SS"
        push!(PARAMETERS_SOLVER, ("ALGORITHM", "SS: $(julia_DE_algorithm)"))
        push!(PARAMETERS_SOLVER, ("ABSTOL", abstol))
        push!(PARAMETERS_SOLVER, ("RELTOL", reltol))
        write_to_log(GV.logfile, write_time_stuff, mode="a")
        probSS = SteadyStateProblem{isinplace}(odefunc, nstart, params_J)
        println("$(Dates.format(now(), "(HH:MM:SS)")) Calling the solver")
        sol = solve(probSS, DynamicSS(QNDF(), abstol=abstol, reltol=reltol), saveat=t_to_save, progress=true, save_everystep=false, dt=10.0^log_t_start,
                    abstol=abstol, reltol=reltol, isoutofdomain=(u,p,t)->any(x->x<0,u))
    elseif problem_type == "ODE"
        push!(PARAMETERS_SOLVER, ("ALGORITHM", "ODE: $(julia_DE_algorithm)"))
        push!(PARAMETERS_SOLVER, ("ABSTOL", abstol))
        push!(PARAMETERS_SOLVER, ("RELTOL", reltol))
        write_to_log(GV.logfile, write_time_stuff, mode="a")
        probODE = ODEProblem(odefunc, nstart, tspan, params_J)
        println("$(Dates.format(now(), "(HH:MM:SS)")) Calling the solver")
        sol = solve(probODE, QNDF(), saveat=t_to_save, progress=true, save_everystep=false, dt=10.0^log_t_start,
                    abstol=abstol, reltol=reltol, isoutofdomain=(u,p,t)->any(x->x<0,u))
    elseif problem_type == "Gear"
        push!(PARAMETERS_SOLVER, ("ALGORITHM", problem_type))
        push!(PARAMETERS_SOLVER, ("TIMESTEP_MANAGEMENT", timestep_type))
        push!(PARAMETERS_SOLVER, ("N_STEPS", n_steps))
        push!(PARAMETERS_SOLVER, ("DT_INCR", dt_incr_factor))
        # Use a smaller timestep growth factor to avoid divergence
        # dt_incr_local = min(dt_incr_factor, 1.2)
        # push!(PARAMETERS_SOLVER, ("DT_INCR", dt_incr_local))
        push!(PARAMETERS_SOLVER, ("DT_DECR", dt_decr_factor))
        push!(PARAMETERS_SOLVER, ("ERROR_SCHEME", error_checking_scheme))
        push!(PARAMETERS_SOLVER, ("ABSTOL", abstol))
        push!(PARAMETERS_SOLVER, ("RELTOL", reltol))
        write_to_log(GV.logfile, write_time_stuff, mode="a")
        println("$(Dates.format(now(), "(HH:MM:SS)")) Calling the solver")
        sol, sim_time = converge(atm_init, log_t_start, log_t_end; abstol=abstol, reltol=reltol, globvars...) # this is where the action happens
    else
        throw("Invalid problem_type")
    end 

    return sol, sim_time
end

function chemJmat(n_active_longlived, n_active_shortlived, n_inactive, Jrates, tup, tdown, tlower, tupper, tforwards, tbackwards, tfrontedge, tbackedge, M, E;
                  check_eigen=false, globvars...)

    #=
    Collects coordinate tuples of (I, J, V) [row index, column index, value] for a sparse matrix
    representing the chemical jacobian of the atmospheric system. 

    Input:
        n_active_longlived: Flattened atmospheric densities for active long-lived species.
        n_active_shortlived: Flattened atmospheric densities for active short-lived species.
        n_inactive: Flattened atmospheric densities for inactive species.
        Jrates: Column-specific Jrates array (species × horizontal column × altitude).
        tup, tdown, tlower, tupper: Vertical transport coefficients.
        tforwards, tbackwards, tfrontedge, tbackedge: Horizontal transport coefficients.
        M: Total density by altitude for each horizontal column.
        E: Electron density profile for each horizontal column.
    optional input:
        check_eigen: Checks eigenvalues of the jacobian if true.
    Output:
        Sparse matrix representing the chemical jacobian.
    =#              

    GV = values(globvars)
    @assert all(x->x in keys(GV), [:active_longlived, :active_shortlived, :H2Oi, :HDOi, :inactive_species, :num_layers, :Tn, :Ti, :Te, :upper_lower_bdy_i])

    nmat_llsp = reshape(n_active_longlived, (length(GV.active_longlived), GV.num_layers, n_horiz))
    nmat_slsp = reshape(n_active_shortlived, (length(GV.active_shortlived), GV.num_layers, n_horiz))
    nmat_inactive = reshape(n_inactive, (length(GV.inactive_species), GV.num_layers, n_horiz))
    
    # Initialize arrays for jacobian indices and values
    chemJi = Int64[]
    chemJj = Int64[]
    chemJval = ftype_chem[]

    # Loop over horizontal columns
    for ihoriz in 1:n_horiz
        for ialt in 1:GV.num_layers
            if ialt == 1
                # argvec = [nmat_llsp[:, ialt, ihoriz];                         
                #           nmat_llsp[:, ialt+1, ihoriz];                      
                #           fill(1.0, length(GV.active_longlived));           
                #           nmat_slsp[:, ialt, ihoriz];                       
                #           nmat_inactive[:, ialt, ihoriz];
                argvec = [nmat_llsp[:, ialt, ihoriz];
                          nmat_llsp[:, ialt+1, ihoriz];
                          fill(1.0, length(GV.active_longlived));
                          ihoriz == 1 ? fill(1.0, length(GV.active_longlived)) : nmat_llsp[:, ialt, ihoriz-1];
                          ihoriz == n_horiz ? fill(1.0, length(GV.active_longlived)) : nmat_llsp[:, ialt, ihoriz+1];
                          nmat_slsp[:, ialt, ihoriz];
                          nmat_inactive[:, ialt, ihoriz];                   
                          Jrates[:, ihoriz, ialt];                         # COLUMN-SPECIFIC Jrates
                          GV.Tn[ihoriz, ialt]; GV.Ti[ihoriz, ialt]; GV.Te[ihoriz, ialt];
                          M[ialt, ihoriz]; E[ihoriz][ialt];
                          tup[ihoriz, ialt, :]; tlower[ihoriz][:,ialt];     
                          tdown[ihoriz, ialt+1, :]; tlower[ihoriz][:,ialt+1];
                        #   tforwards[ihoriz, ialt, :];
                        #   ihoriz == 1 ? tbackedge[ialt][:,1] : tforwards[ihoriz-1, ialt, :];
                        #   ihoriz == n_horiz ? tbackedge[ialt][:,2] : tbackwards[ihoriz+1, ialt, :];
                        #   tbackwards[ihoriz, ialt, :]]
                          ihoriz == n_horiz ? tfrontedge[ialt][:,1] : tforwards[ihoriz, ialt, :];
                          ihoriz == 1 ? tbackedge[ialt][:,2] : tforwards[ihoriz-1, ialt, :];
                          ihoriz == n_horiz ? tfrontedge[ialt][:,2] : tbackwards[ihoriz+1, ialt, :];
                          ihoriz == 1 ? tbackedge[ialt][:,1] : tbackwards[ihoriz, ialt, :]]
            elseif ialt == GV.num_layers
                argvec = [nmat_llsp[:, ialt, ihoriz];
                          fill(1.0, length(GV.active_longlived));
                          nmat_llsp[:, ialt-1, ihoriz];
                          ihoriz == 1 ? fill(1.0, length(GV.active_longlived)) : nmat_llsp[:, ialt, ihoriz-1];
                          ihoriz == n_horiz ? fill(1.0, length(GV.active_longlived)) : nmat_llsp[:, ialt, ihoriz+1];
                          nmat_slsp[:, ialt, ihoriz];
                          nmat_inactive[:, ialt, ihoriz];
                          Jrates[:, ihoriz, ialt];                         # COLUMN-SPECIFIC Jrates
                          GV.Tn[ihoriz, ialt]; GV.Ti[ihoriz, ialt]; GV.Te[ihoriz, ialt];
                          M[ialt, ihoriz]; E[ihoriz][ialt];
                          tupper[ihoriz][:,1]; tdown[ihoriz, ialt, :];
                          tupper[ihoriz][:,2]; tup[ihoriz, ialt-1, :];
                        #   tforwards[ihoriz, ialt, :];
                        #   ihoriz == 1 ? tbackedge[ialt][:,1] : tforwards[ihoriz-1, ialt, :];
                        #   ihoriz == n_horiz ? tbackedge[ialt][:,2] : tbackwards[ihoriz+1, ialt, :];
                        #   tbackwards[ihoriz, ialt, :]]
                          ihoriz == n_horiz ? tfrontedge[ialt][:,1] : tforwards[ihoriz, ialt, :];
                          ihoriz == 1 ? tbackedge[ialt][:,2] : tforwards[ihoriz-1, ialt, :];
                          ihoriz == n_horiz ? tfrontedge[ialt][:,2] : tbackwards[ihoriz+1, ialt, :];
                          ihoriz == 1 ? tbackedge[ialt][:,1] : tbackwards[ihoriz, ialt, :]]
            else
                argvec = [nmat_llsp[:, ialt, ihoriz];
                          nmat_llsp[:, ialt+1, ihoriz];
                          nmat_llsp[:, ialt-1, ihoriz];
                          ihoriz == 1 ? fill(1.0, length(GV.active_longlived)) : nmat_llsp[:, ialt, ihoriz-1];
                          ihoriz == n_horiz ? fill(1.0, length(GV.active_longlived)) : nmat_llsp[:, ialt, ihoriz+1];
                          nmat_slsp[:, ialt, ihoriz];
                          nmat_inactive[:, ialt, ihoriz];
                          Jrates[:, ihoriz, ialt];                         # COLUMN-SPECIFIC Jrates
                          GV.Tn[ihoriz, ialt]; GV.Ti[ihoriz, ialt]; GV.Te[ihoriz, ialt];
                          M[ialt, ihoriz]; E[ihoriz][ialt];
                          tup[ihoriz, ialt, :]; 
                          tdown[ihoriz, ialt, :];
                          tdown[ihoriz, ialt+1, :];
                          tup[ihoriz, ialt-1, :];
                        #   tforwards[ihoriz, ialt, :]; 
                        #   ihoriz == 1 ? tbackedge[ialt][:,1] : tforwards[ihoriz-1, ialt, :];
                        #   ihoriz == n_horiz ? tbackedge[ialt][:,2] : tbackwards[ihoriz+1, ialt, :];
                        #   tbackwards[ihoriz, ialt, :]]
                          ihoriz == n_horiz ? tfrontedge[ialt][:,1] : tforwards[ihoriz, ialt, :];
                          ihoriz == 1 ? tbackedge[ialt][:,2] : tforwards[ihoriz-1, ialt, :];
                          ihoriz == n_horiz ? tfrontedge[ialt][:,2] : tbackwards[ihoriz+1, ialt, :];
                          ihoriz == 1 ? tbackedge[ialt][:,1] : tbackwards[ihoriz, ialt, :]]
            end
            
            argvec = convert(Array{ftype_chem}, argvec)
            (tclocal, tcupper, tclower, tcbehind, tcinfront) = chemJmat_local(argvec...)

            # add local, upper, lower, behind, and in-front densities (as per original structure)
            base_idx = (ihoriz-1)*(length(GV.active_longlived)*GV.num_layers) + (ialt-1)*length(GV.active_longlived)
            append!(chemJi, base_idx .+ tclocal[1])
            append!(chemJj, base_idx .+ tclocal[2])
            append!(chemJval, tclocal[3])

            if ialt != GV.num_layers
                append!(chemJi, base_idx .+ tcupper[1])
                append!(chemJj, base_idx .+ tcupper[2] .+ length(GV.active_longlived))
                append!(chemJval, tcupper[3])
            end

            if ialt != 1
                append!(chemJi, base_idx .+ tclower[1])
                append!(chemJj, base_idx .+ tclower[2] .- length(GV.active_longlived))
                append!(chemJval, tclower[3])
            end

            if ihoriz != 1
                append!(chemJi, base_idx .+ tcbehind[1])
                append!(chemJj, base_idx .+ tcbehind[2] .- GV.num_layers*length(GV.active_longlived))
                append!(chemJval, tcbehind[3])
            end

            if ihoriz != n_horiz
                append!(chemJi, base_idx .+ tcinfront[1])
                append!(chemJj, base_idx .+ tcinfront[2] .+ GV.num_layers*length(GV.active_longlived))
                append!(chemJval, tcinfront[3])
            end
        end
    end
    
    return sparse(chemJi, chemJj, chemJval, length(n_active_longlived), length(n_active_longlived), +)
end

function ratefn(n_active_longlived, n_active_shortlived, n_inactive, Jrates, tup, tdown, tlower, tupper, tforwards, tbackwards, tfrontedge, tbackedge, M, E; 
                globvars...)
    #=
    at each altitude, get the appropriate group of concentrations, coefficients, and rates to pass to ratefn_local.

    Arguments are basically the same as chemJmat.
    =#

    GV = values(globvars)
    @assert all(x->x in keys(GV), [:active_longlived, :active_shortlived, :H2Oi, :HDOi, :inactive_species, :num_layers, :Tn, :Ti, :Te, :upper_lower_bdy_i])

    # Reshape vectors into matrices with species, altitudes, and columns (horizontals)
    nmat_llsp = reshape(n_active_longlived, (length(GV.active_longlived), GV.num_layers, n_horiz))
    nmat_slsp = reshape(n_active_shortlived, (length(GV.active_shortlived), GV.num_layers, n_horiz))
    nmat_inactive = reshape(n_inactive, (length(GV.inactive_species), GV.num_layers, n_horiz))

    # Initialize returnrates matrix
    returnrates = zeros(size(nmat_llsp))

    # Loop over horizontal columns
    for ihoriz in 1:n_horiz
        # fill the first altitude entry with information for all species 
        ialt = 1
        argvec = [nmat_llsp[:, ialt, ihoriz];                      # densities for active_longlived;
                  nmat_llsp[:, ialt+1, ihoriz];                    # active_longlived_above;
                  fill(1.0, length(GV.active_longlived));          # active_longlived_below;
                  ihoriz == 1 ? fill(1.0, length(GV.active_longlived)) : nmat_llsp[:, ialt, ihoriz-1];
                  ihoriz == n_horiz ? fill(1.0, length(GV.active_longlived)) : nmat_llsp[:, ialt, ihoriz+1];
                  nmat_slsp[:, ialt, ihoriz];                      # active_shortlived;
                  nmat_inactive[:, ialt, ihoriz];                  # inactive_species;
                  Jrates[:, ihoriz, ialt];                         # Jratelist (column-specific);
                  GV.Tn[ihoriz, ialt]; GV.Ti[ihoriz, ialt]; GV.Te[ihoriz, ialt];   # :Tn; :Ti; :Te;
                  M[ialt, ihoriz]; E[ihoriz][ialt];                # total density and electrons
                  tup[ihoriz, ialt, :]; tlower[ihoriz][:, ialt]; tdown[ihoriz, ialt+1, :]; tlower[ihoriz][:, ialt+1]; # local transport coefficients
                #   tforwards[ihoriz, ialt, :];
                #   (ihoriz == 1 ? tbackedge[ialt][:,1] : tforwards[ihoriz-1, ialt, :]);
                #   (ihoriz == n_horiz ? tbackedge[ialt][:,2] : tbackwards[ihoriz+1, ialt, :]);
                #   tbackwards[ihoriz, ialt, :]]
                  ihoriz == n_horiz ? tfrontedge[ialt][:,1] : tforwards[ihoriz, ialt, :];
                  (ihoriz == 1 ? tbackedge[ialt][:,2] : tforwards[ihoriz-1, ialt, :]);
                  (ihoriz == n_horiz ? tfrontedge[ialt][:,2] : tbackwards[ihoriz+1, ialt, :]);
                  (ihoriz == 1 ? tbackedge[ialt][:,1] : tbackwards[ihoriz, ialt, :])]

        argvec = convert(Array{ftype_chem}, argvec)
        returnrates[:, ialt, ihoriz] .= ratefn_local(argvec...)

        # iterate through other altitudes in the lower atmosphere
        for ialt in 2:(GV.num_layers-1)
            argvec = [nmat_llsp[:, ialt, ihoriz];
                      nmat_llsp[:, ialt+1, ihoriz];
                      nmat_llsp[:, ialt-1, ihoriz];
                      ihoriz == 1 ? fill(1.0, length(GV.active_longlived)) : nmat_llsp[:, ialt, ihoriz-1];
                      ihoriz == n_horiz ? fill(1.0, length(GV.active_longlived)) : nmat_llsp[:, ialt, ihoriz+1];
                      nmat_slsp[:, ialt, ihoriz];
                      nmat_inactive[:, ialt, ihoriz];
                      Jrates[:, ihoriz, ialt];                     # Jratelist (column-specific);
                      GV.Tn[ihoriz, ialt]; GV.Ti[ihoriz, ialt]; GV.Te[ihoriz, ialt];
                      M[ialt, ihoriz]; E[ihoriz][ialt];
                      tup[ihoriz, ialt, :];
                      tdown[ihoriz, ialt, :];
                      tdown[ihoriz, ialt+1, :];
                      tup[ihoriz, ialt-1, :];
                    #   tforwards[ihoriz, ialt, :];
                    #   (ihoriz == 1 ? tbackedge[ialt][:,1] : tforwards[ihoriz-1, ialt, :]);
                    #   (ihoriz == n_horiz ? tbackedge[ialt][:,2] : tbackwards[ihoriz+1, ialt, :]);
                    #   tbackwards[ihoriz, ialt, :]]
                      ihoriz == n_horiz ? tfrontedge[ialt][:,1] : tforwards[ihoriz, ialt, :];
                      (ihoriz == 1 ? tbackedge[ialt][:,2] : tforwards[ihoriz-1, ialt, :]);
                      (ihoriz == n_horiz ? tfrontedge[ialt][:,2] : tbackwards[ihoriz+1, ialt, :]);
                      (ihoriz == 1 ? tbackedge[ialt][:,1] : tbackwards[ihoriz, ialt, :])]

            argvec = convert(Array{ftype_chem}, argvec)
            returnrates[:, ialt, ihoriz] .= ratefn_local(argvec...)
        end

        # fill in the last level of altitude
        ialt = GV.num_layers
        argvec = [nmat_llsp[:, ialt, ihoriz];
                  fill(1.0, length(GV.active_longlived));
                  nmat_llsp[:, ialt-1, ihoriz];
                  ihoriz == 1 ? fill(1.0, length(GV.active_longlived)) : nmat_llsp[:, ialt, ihoriz-1];
                  ihoriz == n_horiz ? fill(1.0, length(GV.active_longlived)) : nmat_llsp[:, ialt, ihoriz+1];
                  nmat_slsp[:, ialt, ihoriz];
                  nmat_inactive[:, ialt, ihoriz];
                  Jrates[:, ihoriz, ialt];                           # Jratelist (column-specific);
                  GV.Tn[ihoriz, ialt]; GV.Ti[ihoriz, ialt]; GV.Te[ihoriz, ialt];
                  M[ialt, ihoriz]; E[ihoriz][ialt];
                  tupper[ihoriz][:,1];
                  tdown[ihoriz, ialt, :];
                  tupper[ihoriz][:,2];
                  tup[ihoriz, ialt-1, :];
                #   tforwards[ihoriz, ialt, :];
                #   (ihoriz == 1 ? tbackedge[ialt][:,1] : tforwards[ihoriz-1, ialt, :]);
                #   (ihoriz == n_horiz ? tbackedge[ialt][:,2] : tbackwards[ihoriz+1, ialt, :]);
                #   tbackwards[ihoriz, ialt, :]]
                  ihoriz == n_horiz ? tfrontedge[ialt][:,1] : tforwards[ihoriz, ialt, :];
                  (ihoriz == 1 ? tbackedge[ialt][:,2] : tforwards[ihoriz-1, ialt, :]);
                  (ihoriz == n_horiz ? tfrontedge[ialt][:,2] : tbackwards[ihoriz+1, ialt, :]);
                  (ihoriz == 1 ? tbackedge[ialt][:,1] : tbackwards[ihoriz, ialt, :])]

        argvec = convert(Array{ftype_chem}, argvec)
        returnrates[:, ialt, ihoriz] .= ratefn_local(argvec...)

        # Overwrite water entries if required
        if remove_rates_flag && planet != "Venus"
            if in(:H2O, GV.active_longlived) && in(:HDO, GV.active_longlived)
                returnrates[GV.H2Oi, 1:GV.upper_lower_bdy_i, ihoriz] .= 0
                returnrates[GV.HDOi, 1:GV.upper_lower_bdy_i, ihoriz] .= 0
            end
        end
    end

    return [returnrates...;]
end

function record_atmospheric_state(t, n, actively_solved, E_prof; opt="", globvars...)
    #=
    Input:
        t: current simulation time
        n: current densities of active longlived species 
        actively_solved: species which are actively solved for. Required to compile the full atmospheric state.
        E_prof: Electron profile at the present time, needed to plot the whole atmosphere.
        Optional arguments:
            opt: Optional string to append to each filename
    Output:
        plot of the atmospheric densities at the present time
        .h5 file containing the present atmospheric state 
        Also prints a progress alert to the terminal and writes out the time to a logfile. 
    =#

    GV = values(globvars)
    @assert all(x->x in keys(GV), [:hrshortcode, :neutral_species, :ion_species, :plot_grid, :rshortcode, :speciescolor, :speciesstyle, :zmax, :alt, :num_layers])

    # This is just to change how many decimal places to include depending if t >= 1.
    rounding_digits = t <= 1 ? Int64(ceil(abs(log10(t)))) : 0 

    progress_alert = "$(Dates.format(now(), "(HH:MM:SS)")) reached timestep $(t), total elapsed time=$(format_sec_or_min(time() - ti))"
    write_to_log(logfile, progress_alert)
    println(progress_alert)
    
    # write out the current atmospheric state to a file and plot it
    atm_snapshot = merge(external_storage, unflatten_atm(n, actively_solved, n_horiz; GV.num_layers))
    plot_atm(atm_snapshot, results_dir*sim_folder_name*"/atm_peek_$(plotnum)$(opt).png", abs_tol_for_plot, E_prof, n_horiz; ylims=[zmin/1e5, zmax/1e5], t="$(round(t, digits=rounding_digits))", globvars...)
    write_atmosphere(atm_snapshot, results_dir*sim_folder_name*"/atm_state_$(lpad(plotnum,2,"0"))$(opt).h5", n_horiz; t=round(t, digits=rounding_digits), globvars...)

    # Turn this on if you'd like to take a peek at the Jrates
    # for Jspc in values(GV.neutral_species)
    #     plot_Jrates(Jspc, atm_snapshot, results_dir*sim_folder_name*"/Jrateplots/"; filenameext="$(plotnum)", globvars...)               
    # end 

    global plotnum += 1
end

#                                   Gear solver                                 #
#===============================================================================#

function converge(n_current::Dict{Symbol, Vector{Array{ftype_ncur}}}, log_t_start, log_t_end; verbose=false, t_to_save=nothing,
                  abstol=1e-12, reltol=1e-2, globvars...)
    #= 
    Calls update! in logarithmiclly spaced timesteps until convergence, returning converged atmosphere 

    Input:
        n_current: Starting atmospheric state
        log_t_start: power of 10 for starting timetsep size
        log_t_end; power of 10 for largest possible timestep size 
    Output: 
        n_current, but fully converged (hopefully).
    =#

    GV = values(globvars)
    @assert all(x->x in keys(GV), [:absorber, :active_species, :active_longlived, :active_shortlived, :all_species, :alt, :crosssection, 
                                   :Dcoef_arr_template, :dt_decr_factor, :dt_incr_factor, :dz, :dx, :e_profile_type, :error_checking_scheme, 
                                   :H2Oi, :HDOi, :Hs_dict, :inactive_species, :ion_species, :Jratelist, :logfile, :molmass, 
                                   :n_all_layers, :n_alt_index, :n_inactive, :n_steps, :neutral_species, :non_bdy_layers, :num_layers, 
                                   :plot_grid, :polarizability, :q, :reaction_network, :season_length_in_sec, :sol_in_sec, :solarflux, :speciesbclist, :speciesbclist_horiz,
                                   :speciescolor, :speciesstyle, 
                                   :Te, :Ti, :Tn, :Tp, :timestep_type, :Tprof_for_diffusion, :upper_lower_bdy_i, :zmax, :horiz_wind_v, :enable_horiz_transport])
    
    # A combination of log timesteps when simulation time is low, and linear after - used to simulate a single season, mainly.
    if GV.timestep_type=="log-linear"
        println("Using a combo of log and linear timesteps")
        log_timesteps = 10. .^(range(log_t_start, stop=log_t_end, length=GV.n_steps));
        linear_timestep = GV.sol_in_sec*7

        # Set up the trackers
        total_time = 0
        ts_i = 1
        dt = log_timesteps[ts_i]
        iters = 0

        # LOGARITHMIC TIMESTEPS FOR FIRST DAY, while the system is still quite stiff -----------------------------------------
        while (total_time+dt <= GV.sol_in_sec)
            iters += 1 

            # Update total time and model 
            total_time += dt # update total time
            n_current = update!(n_current, total_time, dt; abstol=abstol, reltol=reltol, globvars...)
            # if verbose==true
            #     println("max(n_current-n_old) = $(max([max((abs.(n_current[sp] - n_old[sp]))...) for sp in GV.all_species]...))\n\n")
            # end

            # Increase timestep
            ts_i += 1
            dt = log_timesteps[ts_i]

            # If timestep increase will put us over the one-day barrier, adjust the dt to force it to meet the 1-day barrier
            if (total_time+dt > GV.sol_in_sec)
                dt = GV.sol_in_sec - total_time
                total_time += dt
                # n_old = deepcopy(n_current)
                n_current = update!(n_current, total_time, dt; abstol=abstol, reltol=reltol, globvars...)
                # if verbose==true
                #     println("max(n_current-n_old) = $(max([max((abs.(n_current[sp] - n_old[sp]))...) for sp in GV.all_species]...))\n\n")
                # end
            end
        end

        write_to_log(GV.logfile, ["Final time after log while loop: $(total_time) with $(iters) iters\n"], mode="a")

        # Reset iters
        iters=0

        # LINEAR TIMESTEPS for human-scale time --------------------------------------------------------------------------------- #
        while (total_time < GV.season_length_in_sec)
            iters += 1
            println("$(total_time) + $(linear_timestep) = new total time $(total_time+linear_timestep)")
            total_time += linear_timestep
            # n_old = deepcopy(n_current)
            n_current = update!(n_current, total_time, linear_timestep; abstol=abstol, reltol=reltol, globvars...)
            # if verbose==true
            #     println("max(n_current-n_old) = $(max([max((abs.(n_current[sp] - n_old[sp]))...) for sp in GV.all_species]...))\n\n")
            # end
            
            # Check if the next step will put us past the end
            if (total_time+linear_timestep > GV.season_length_in_sec)

                dt = GV.season_length_in_sec - total_time
                println("Adjusting dt for the last timestep. dt=$(dt)")
                total_time += dt
                # n_old = deepcopy(n_current)
                n_current = update!(n_current, total_time, dt; abstol=abstol, reltol=reltol, globvars...)
                # if verbose==true
                #     println("max(n_current-n_old) = $(max([max((abs.(n_current[sp] - n_old[sp]))...) for sp in GV.all_species]...))\n\n")
                # end
            end
        end

        write_to_log(GV.logfile, ["Final time after linear timesteps: $(total_time) with $(iters) iters"], mode="a")

    # Static timesteps, logarithmically spaced
    elseif GV.timestep_type=="static-log"
        log_time_steps = 10. .^(range(log_t_start, stop=log_t_end, length=GV.n_steps))

        total_time = 0.0
        for dt in log_time_steps
            total_time += dt
            # if verbose==true
            #     println("t  = $total_time")
            #     println("dt = $dt")
            #     println()
            # end
            # n_old = deepcopy(n_current)
            n_current = update!(n_current, total_time, dt; abstol=abstol, reltol=reltol, globvars...)
            # if verbose==true
            #     println("max(n_current-n_old) = $(max([max((abs.(n_current[sp] - n_old[sp]))...) for sp in GV.all_species]...))\n\n")
            # end
        end
    # Dynamically adjusting timesteps, logarithmic
    elseif GV.timestep_type=="dynamic-log"
        println("Using dynamically adjusting timesteps")
        # FANCY: Modifies timesteps when it gets stuck due to large timesteps being > rel error.
        dt = 10.0^log_t_start
        
        total_time = 0.0
        goodsteps = 0
        goodstep_limit = 1 # Need at least this many successful iterations before increasing timestep
        # goodstep_limit = 3 # Require more consecutive successes before increasing timestep
        # dt_incr_local = min(GV.dt_incr_factor, 1.2)
       
        # the first clause before the & will help prevent the simulation stalling out if it has to reduce dt too much.
        while (dt < 10.0^log_t_end) & (total_time <= GV.season_length_in_sec)

            total_time += dt
        
            try
                n_current = update!(n_current, total_time, dt; abstol=abstol, reltol=reltol, globvars...)
                goodsteps += 1
                if goodsteps >= goodstep_limit
                    dt *= GV.dt_incr_factor
                    # dt *= dt_incr_local
                    goodsteps = 0
                end
            catch e
                if e == TooManyIterationsException
                    total_time -= dt
                    dt = dt/GV.dt_decr_factor
                    goodsteps = 0
                else
                    rethrow(e)
                end
            end
                # println("max(n_current-n_old) = $(max([max((abs.(n_current[sp] - n_old[sp]))...) for sp in GV.all_species]...))\n\n")
        end
    end

    # if (log10(dt) / log10(total_time) > 1e-6)
    #     println("Quitting because the timestep is 1 ppm of the total time or smaller, so we'll never advance further")
    # end
    
    return n_current, total_time
end

function get_rates_and_jacobian(n, p, t; globvars...)
    #=
    major tasks:
    1. Updates short lived species when DifferentialEquations.jl is used
    2. Updates and saves Jrates
    3. Updates short lived species again
    4. Calculates transport coefficients
    5. Collects rates (dn/dt) and the chemical jacobian.
    =#

    GV = values(globvars)
    @assert all(x->x in keys(GV), [:absorber, :active_species, :active_longlived, :active_shortlived, :all_species, :alt, 
                                   :collision_xsect, :crosssection, :dz, :dx, :H2Oi, :HDOi, :Hs_dict,  
                                   :hot_H_network, :hot_H_rc_funcs, :hot_D_network, :hot_D_rc_funcs, 
                                   :hot_H2_network, :hot_H2_rc_funcs, :hot_HD_network, :hot_HD_rc_funcs,
                                   :inactive_species, :ion_species,  :Jratelist,
                                   :molmass, :neutral_species, :non_bdy_layers, :num_layers, :n_all_layers, :n_alt_index, :n_inactive, 
                                   :plot_grid, :polarizability, :q, :reaction_network, :solarflux, :speciesbclist, :speciesbclist_horiz, :speciescolor, :speciesstyle,
                                   :Tn, :Ti, :Te, :Tp, :Tprof_for_diffusion, :transport_species, :upper_lower_bdy_i, :zmax, :horiz_wind_v, :enable_horiz_transport])

    # Unpack the parameters ---------------------------------------------------------------
    D_arr, M, E = p 

    # Records the atmospheric state whenever the total time elapsed has progressed 10x. Does not land on perfect powers of 10.
    if t >= checkpoint  # (checkpoint - (sol_in_sec/2)) <= t <= (checkpoint + (sol_in_sec/2))  #
        record_atmospheric_state(t, n, GV.active_longlived, E; opt=GV.opt, globvars...)
        global t_i += 1

        if t_i <= length(times_to_save)
            global checkpoint = times_to_save[t_i]
        else
            global checkpoint = times_to_save[end] * 10 # This will update the checkpoint so the simulation doesn't stop at every dt in the last t. 
        end
        println("New checkpoint = $(checkpoint)")
    end

    # retrieve the shortlived species from their storage and flatten them
    n_short = flatten_atm(external_storage, GV.active_shortlived, n_horiz; GV.num_layers)

    # Update Jrates
    n_cur_all = compile_ncur_all(n, n_horiz, n_short, GV.n_inactive; GV.active_longlived, GV.active_shortlived, GV.inactive_species, GV.num_layers)

    update_Jrates!(n_cur_all, n_horiz; GV.Jratelist, GV.crosssection, GV.num_layers, GV.absorber, GV.dz, GV.solarflux, enable_horiz_transport=GV.enable_horiz_transport)
    # VENUS Day-Night TEST
    # update_Jrates!(n_cur_all, n_horiz; Jratelist=GV.Jratelist, crosssection=GV.crosssection,
    #                 num_layers=GV.num_layers, absorber=GV.absorber, dz=GV.dz,
    #                 solarflux=solarflux_cols, enable_horiz_transport=GV.enable_horiz_transport)

    # copy all the Jrates into an external dictionary for storage
    for jr in GV.Jratelist                # time for this is ~0.000005 s
        global external_storage[jr] = n_cur_all[jr]
    end

    # Retrieve Jrates (MULTICOL UPDATE: Jrates now explicitly have dimensions [species, ihoriz, ialt])
    Jrates = deepcopy([ftype_ncur(external_storage[jr][ihoriz][ialt]) for jr in GV.Jratelist, ihoriz in 1:n_horiz, ialt in 1:GV.num_layers])

    # set the concentrations of species assumed to be in photochemical equilibrium. 
    n_short_updated = set_concentrations!(external_storage, n, n_short, GV.n_inactive, Jrates, M, E; 
                                          GV.active_longlived, GV.active_shortlived, GV.inactive_species, GV.Tn, GV.Ti, GV.Te, GV.num_layers)

    # Reconstruct the dictionary that holds densities
    updated_ncur_all = compile_ncur_all(n, n_horiz, n_short_updated, GV.n_inactive; GV.active_longlived, GV.active_shortlived, GV.inactive_species, GV.num_layers)

    # Get the updated transport coefficients, taking into account short-lived species update
    tlower, tup, tdown, tupper = update_transport_coefficients(GV.transport_species, updated_ncur_all, D_arr, M, n_horiz; 
                                                               calc_nonthermal=nontherm, results_dir, sim_folder_name, 
                                                               Jratedict=Dict([j=>n_cur_all[j] for j in GV.Jratelist]), # Needed for nonthermal BCs
                                                               globvars...)

    tbackedge, tforwards, tbackwards, tfrontedge = update_horiz_transport_coefficients(GV.transport_species, updated_ncur_all, D_arr, M, n_horiz; 
                                                               calc_nonthermal=nontherm, results_dir, sim_folder_name, 
                                                               Jratedict=Dict([j=>n_cur_all[j] for j in GV.Jratelist]), # Needed for nonthermal BCs
                                                               globvars...)

    return (ratefn(n, n_short_updated, GV.n_inactive, Jrates, tup, tdown, tlower, tupper, tforwards, tbackwards, tfrontedge, tbackedge, M, E; globvars...),
            chemJmat(n, n_short, GV.n_inactive, Jrates, tup, tdown, tlower, tupper, tforwards, tbackwards, tfrontedge, tbackedge, M, E; globvars...) )
end

function next_timestep(nstart, params, t, dt; reltol=1e-2, abstol=1e-12, verbose=false, globvars...)
    #=
    Moves to the next timestep using Newton's method on the linearized coupled transport and chemical reaction network.

    Input:
        nstart: concentrations before the timestep
        params: parameters needed by ratefn and chemical jacobian at each timestep. 3rd entry should be electron profile. 
        t: current time (only used to print output)
        dt: timestep to be taken
        Optional inputs:
            reltol, abstol: relative and absolute tolerances on solution
    Output: 
        nthis: concentrations after the timestep
    =#

    GV = values(globvars)
    @assert all(x->x in keys(GV), [:absorber, :active_species, :active_longlived, :active_shortlived, :all_species, :alt, 
                                   :collision_xsect, :crosssection, :dz, :dx, :e_profile_type, :error_checking_scheme, 
                                   :H2Oi, :HDOi, :hot_H_network, :hot_H_rc_funcs, :hot_D_network, :hot_D_rc_funcs, 
                                   :hot_H2_network, :hot_H2_rc_funcs, :hot_HD_network, :hot_HD_rc_funcs, :Hs_dict, 
                                   :inactive_species, :ion_species,  :Jratelist, :logfile, :molmass, 
                                   :n_all_layers, :n_alt_index, :n_inactive, :neutral_species, :non_bdy_layers, :num_layers, 
                                   :plot_grid, :polarizability, :q, :reaction_network,  :speciesbclist, :speciesbclist_horiz, :speciescolor, :speciesstyle,
                                   :Te, :Ti, :Tn, :Tp, :Tprof_for_diffusion, :upper_lower_bdy_i, :zmax, :horiz_wind_v, :enable_horiz_transport])

    # absolute and relative tolerance on rate update
    f_abstol = 1e-2
    f_reltol = reltol
    
    # assume concentrations after timestep are similar to those before
    nthis = deepcopy(nstart)
    dndt = 0.0*deepcopy(nthis)
    
    converged = false
    iter = 0
    while !converged
        # println("iter = $iter")
        if iter>50 # changed from 20 to 50 for Mars multicolumn to converge (but Venus runs fine with original 20)
            println("Recording last known good atmospheric state")
            record_atmospheric_state(t, nthis, GV.active_longlived, params[3]; opt=GV.opt, globvars...)
            write_to_log(GV.logfile, ["Too many iterations exception reached at t=$(t), dt=$(dt)"])
            throw(TooManyIterationsException)
        end
        
        nold = deepcopy(nthis)
        
        # we perform an update using newton's method on
        #     f = nthis - nstart - dt*dndt
        
        # to do this we need the rates, dndt, and the jacobian of fval,
        #     d(fval)/d(nthis) = I - dt*chemJ
        dndt, chemJ = get_rates_and_jacobian(nthis, params, t; globvars...)

        # println("dndt: $(dndt)")

        if GV.error_checking_scheme == "old" # ==========================================================
            # we want fval = 0, corresponding to a good update. chemical_jacobian.pdf eqn 3.21 
            # if it isn't 0, then there's a big discrepancy between the present value and the past value + rate of change, which is bad
            fval = nthis - nstart - dt*dndt  # 

            # construct the update matrix according to Jacobson Equation 12.77. h=dt, β=1
            identity = sparse(I, length(nthis), length(nthis))
            updatemat = identity - dt*chemJ  

            # now we can update using newton's method, chemical_jacobian.pdf equation 3.25
            # n_i+1 = n_i - f(n_i)/f'(n_i)
            # Here, updatemat = ∂f/∂n = I - dt*J  = f'(n_i),  fval = f(n^i)
            nthis = nthis - solve_sparse(updatemat, fval)

            # restrict values to be positive definite
            nthis[nthis .< 0.] .= 0.

            # density absoluite error
            check_n_abserr = (nthis .<= abstol) .|| (nold .<= abstol) .|| (abs.(nthis - nold) .<= abstol)

            # density relative error
            n_relerr = abs.(nthis-nold)./nold
            # println("max(n_relerr) = $(max(n_relerr[.!check_n_abserr]...))")
            check_n_relerr = n_relerr .< reltol

            # # fval absolute error
            # check_f_abserr = (abs.(fval) .<= f_abstol)
            # println("max(fval) = $(max(fval...))\n")
            # f_relerr = abs.(fval./(dt*dndt)) # maybe should measure relative to nstart
            # if length(f_relerr[.!check_f_abserr]) > 0
            #     println("max(f_relerr) = $(max(f_relerr[.!check_f_abserr]...))\n")
            # else
            #     println("max(f_relerr) = 0.0\n")
            # end
            # # fval relative error
            # check_f_relerr = f_relerr .< f_reltol
            
            # Suggest: && all(check_f_relerr .|| check_f_abserr). put [.!check_n_abserr] back if this breaks it
            # Final convergence check
            converged = all(check_n_relerr .|| check_n_abserr) #&& all(check_f_abserr#=[.!check_n_abserr]=# .|| check_f_relerr) # **
        elseif GV.error_checking_scheme == "new" # =======================================================
            # fval - now with dt divided out to keep things stable at long timescales
            fval = (nthis - nstart)/dt - dndt
            # println("newton update (nthis-nstart)/dt: $((nthis-nstart)/dt)")
            identity = sparse(I, length(nthis), length(nthis))
            updatemat = identity/dt - chemJ  
            nthis = nthis - updatemat \ fval # solve_sparse(updatemat, fval)
            nthis[nthis .< 0.] .= 0.

            # density absolute error
            check_n_abserr = (nthis .<= abstol) .|| (nold .<= abstol) .|| (abs.(nthis - nold) .<= abstol)

            # density relative error
            n_relerr = abs.(nthis-nold)./nold
            if verbose==true
                println("max(n_relerr) = $(max(n_relerr[.!check_n_abserr]...))")
            end
            
            check_n_relerr = n_relerr .< reltol

            # absolute fval error 
            check_f_abserr = (abs.(fval) .<= f_abstol)
            if verbose==true
                if length(fval[.!check_n_abserr]) > 0
                    println("max(fval) = $(max((abs.(fval[.!check_n_abserr]))...))")
                else
                    println("max(fval) = 0.0")
                end
            end

            # relative fval error
            # The following: fval / (nstart+ dt*dndt) = nthis/(nstart+ dt*dndt) - 1, and the division term should be ~=1, so you can check whether this val < rel tol. 
            f_relerr = abs.(fval./(nthis)) #abs.(fval ./ dndt) # NEW when dt is divided out # 
            if verbose==true
                if length(f_relerr[.!check_n_abserr .&& .!check_f_abserr]) > 0
                    println("max(f_relerr) = $(max(f_relerr[.!check_n_abserr .&& .!check_f_abserr]...))")
                else
                    println("max(f_relerr) = 0.0")
                end     
            end
            check_f_relerr = f_relerr .< f_reltol
            
            # Debugging:
            # println("density error: $(all(check_n_relerr .|| check_n_abserr))")
            # println("fval error: $(all(check_f_abserr[.!check_n_abserr] .|| check_f_relerr[.!check_n_abserr]))")
            # println()

            # Final convergence check
            # Turning on the f error check seems to cause it to fail very very early in the run --6 April 
            converged = (all(check_n_relerr .|| check_n_abserr)) #&& all(check_f_abserr[.!check_n_abserr] .|| check_f_relerr[.!check_n_abserr]))
        end # new =====================================================================================
        
        norm_dndt_val = norm(dndt)
        max_update_val = maximum(abs.(nthis - nold))
        if verbose == true
            msg = "norm(dndt) = $(norm_dndt_val), max \u0394n = $(max_update_val)"
            println(msg)
            write_to_log(GV.logfile, msg, mode="a")
        end

        iter += 1
    end

    return nthis
end

function set_concentrations!(external_storage, n_active_long, n_active_short, n_inactive, Jrates, M, E; globvars...) 
    #=
    At each altitude and horizontal column, sets the concentrations for short-lived species assumed to be in photochemical equilibrium
    and sends them back into the storage dictionary, external_storage.

    Inputs:
        external_storage: dictionary storing densities for short-lived and inactive species, as well as Jrates.
        n_active_short, n_active_long, n_inactive: density of short-lived, long-lived, and inactive species
        active_shortlived, active_longlived, inactive_species: list of short- and long-lived species names
        Jrates: Jrates for each species, for each altitude and horizontal column
        M: Total atmospheric density for each altitude and horizontal column
        E: Electron density profile for each horizontal column
    Outputs:
        Updates the contents of external_storage.

    Note: dist_zero array and calculations were used to determine how far the vector of density solutions are from "zero" i.e. a perfect solution.
    Those lines are probably out of date...
    =#

    GV = values(globvars)
    @assert all(x->x in keys(GV), [:active_longlived, :active_shortlived, :inactive_species, :Tn, :Ti, :Te, :num_layers])

    # === MULTICOL UPDATE === #
    # rows = species, columns = altitudes, third dim = horizontal columns.
    nmat_shortlived = reshape(n_active_short, (length(GV.active_shortlived), GV.num_layers, n_horiz))
    nmat_longlived  = reshape(n_active_long,  (length(GV.active_longlived),  GV.num_layers, n_horiz))
    nmat_inactive   = reshape(n_inactive,     (length(GV.inactive_species),   GV.num_layers, n_horiz))

    # storage for the updated concentrations (species × altitude × horizontal column)
    new_densities = zeros(size(nmat_shortlived))

    # === MULTICOL UPDATE: loop through each horizontal column === #
    for ihoriz in 1:n_horiz

        # fill the first altitude entry with information for all species   
        argvec = [nmat_shortlived[:,1,ihoriz];
                  nmat_longlived[:,1,ihoriz];
                  nmat_inactive[:,1,ihoriz];
                  Jrates[:,ihoriz,1];
                  GV.Tn[ihoriz,1]; GV.Ti[ihoriz,1]; GV.Te[ihoriz,1];
                  M[1, ihoriz]; E[ihoriz][1]]

        argvec = convert(Array{ftype_chem}, argvec)
        new_densities[:,1,ihoriz] .= set_concentrations_local(argvec...)

        # iterate through other altitudes in the lower atmosphere
        for ialt in 2:(GV.num_layers-1)
            argvec = [nmat_shortlived[:,ialt,ihoriz];
                      nmat_longlived[:,ialt,ihoriz];
                      nmat_inactive[:,ialt,ihoriz];
                      Jrates[:,ihoriz,ialt];
                      GV.Tn[ihoriz,ialt]; GV.Ti[ihoriz,ialt]; GV.Te[ihoriz,ialt];
                      M[ialt, ihoriz]; E[ihoriz][ialt]]

            argvec = convert(Array{ftype_chem}, argvec)
            new_densities[:,ialt,ihoriz] .= set_concentrations_local(argvec...)
        end

        # fill in the last altitude level
        argvec = [nmat_shortlived[:,end,ihoriz];
                  nmat_longlived[:,end,ihoriz];
                  nmat_inactive[:,end,ihoriz];
                  Jrates[:,ihoriz,end];
                  GV.Tn[ihoriz,end]; GV.Ti[ihoriz,end]; GV.Te[ihoriz,end];
                  M[end, ihoriz]; E[ihoriz][end]]

        argvec = convert(Array{ftype_chem}, argvec)
        new_densities[:,end,ihoriz] .= set_concentrations_local(argvec...)
    end

    # === MULTICOL UPDATE: write out the new densities for short-lived species to external storage === #
    for (s, ssp) in enumerate(GV.active_shortlived)
        for ihoriz in 1:n_horiz
            external_storage[ssp][ihoriz] .= new_densities[s, :, ihoriz]
        end
    end

    return vec(new_densities)

    # Look at distance from zero (outdated?)
    # if any(x->x>100, dist_zero)
    #     println("elements >100 from zero: $(dist_zero[findall(x->x>100, dist_zero)])")
    # end
end

function update!(n_current::Dict{Symbol, Vector{Array{ftype_ncur}}}, t, dt; abstol=1e-12, reltol=1e-2, globvars...)
    #= 
    update n_current using the coupled reaction network, moving to the next timestep.
    Input:
        n_current: Present atmospheric state
        t: total time elapsed
        dt: timestep
    Output:
        n_current but updated
    =#

    GV = values(globvars)
    @assert all(x->x in keys(GV), [:absorber, :active_species, :active_longlived, :active_shortlived, :all_species, :alt, :crosssection, 
                                   :Dcoef_arr_template, :dz, :dx, :e_profile_type, :error_checking_scheme, :H2Oi, :HDOi, :Hs_dict, 
                                   :inactive_species, :ion_species, :Jratelist, :logfile, :molmass, 
                                   :n_all_layers, :n_alt_index, :n_inactive, :neutral_species, :non_bdy_layers, :num_layers, 
                                   :plot_grid, :polarizability, :q, :reaction_network, :solarflux, :speciesbclist, :speciesbclist_horiz, :speciescolor, :speciesstyle,
                                   :Te, :Ti, :Tn, :Tp, :Tprof_for_diffusion, :upper_lower_bdy_i, :zmax, :horiz_wind_v, :enable_horiz_transport])

    # MULTICOL UPDATE: calculate total atmospheric density for each horizontal column separately
    M = zeros(GV.num_layers, n_horiz)
    for ihoriz in 1:n_horiz
        M[:, ihoriz] = n_tot(n_current, ihoriz; GV.all_species)
    end
    E = electron_density(n_current; GV.e_profile_type, GV.non_bdy_layers, GV.ion_species, n_horiz)

    # global params for simulation
    params = [GV.Dcoef_arr_template, M, E]

    # get current long-lived species concentrations
    nstart = flatten_atm(n_current, GV.active_longlived, n_horiz; GV.num_layers)

    # update to next timestep
    nend = next_timestep(nstart, params, t, dt; abstol=abstol, reltol=reltol, globvars...)

    # retrieve the short-lived species from their storage and flatten them
    n_short = flatten_atm(external_storage, GV.active_shortlived, n_horiz; GV.num_layers)

    n_current = compile_ncur_all(nend, n_horiz, n_short, GV.n_inactive; GV.active_longlived, GV.active_shortlived, GV.inactive_species, GV.num_layers)

    # ensure Jrates are included in n_current
    update_Jrates!(n_current, n_horiz; GV.Jratelist, GV.crosssection, GV.num_layers, GV.absorber, GV.dz, GV.solarflux, enable_horiz_transport=GV.enable_horiz_transport)
    # VENUS Day-Night TEST
    # update_Jrates!(n_current, n_horiz; Jratelist=GV.Jratelist, crosssection=GV.crosssection,
    #                num_layers=GV.num_layers, absorber=GV.absorber, dz=GV.dz,
    #                solarflux=solarflux_cols, enable_horiz_transport=GV.enable_horiz_transport)

    # Optionally adjust Jrates per horizontal column (commented out)
    # solarflux_multipliers = [1.0, 0.5, 2.0]
    # update_Jrates!(n_current, n_horiz; GV.Jratelist, GV.crosssection, GV.num_layers, GV.absorber, GV.dz, GV.solarflux, solarflux_multipliers=solarflux_multipliers)

    return n_current
end


# **************************************************************************** #
#                                                                              #
#                          INITIAL MAIN MODEL SETUP                            #
#                                                                              #
# **************************************************************************** #

#                              Files and folders                                #
#===============================================================================#

create_folder(sim_folder_name, results_dir)
const logfile = results_dir*sim_folder_name*"/log_"*sim_folder_name*".txt"

#                          Load reaction network                                #
#===============================================================================#
#=
Important note: the hot networks returned for H, D, H2, HD implicitly contain
reations that only PRODUCE the given species, because they have been marked
as such in the reaction spreadsheet. 
=#
println("$(Dates.format(now(), "(HH:MM:SS)")) Loading reaction network")
reaction_network, hot_H_network, hot_D_network, 
hot_H2_network, hot_HD_network = load_reaction_network(reaction_network_spreadsheet; saveloc=results_dir*sim_folder_name*"/$(used_rxns_spreadsheet_name)",
                                                                       write_rxns=true, get_hot_rxns=ions_included, ions_on=ions_included, all_species)

#              Create evaluatable rate coefficients by reaction                 #
#===============================================================================#
# TODO: These need to ignore the Jrates. 
const hot_H_rc_funcs = Dict([rxn => mk_function(:((Tn, Ti, Te, M) -> $(rxn[3]))) for rxn in hot_H_network]);
const hot_D_rc_funcs = Dict([rxn => mk_function(:((Tn, Ti, Te, M) -> $(rxn[3]))) for rxn in hot_D_network]);
const hot_H2_rc_funcs = Dict([rxn => mk_function(:((Tn, Ti, Te, M) -> $(rxn[3]))) for rxn in hot_H2_network]);
const hot_HD_rc_funcs = Dict([rxn => mk_function(:((Tn, Ti, Te, M) -> $(rxn[3]))) for rxn in hot_HD_network]);

#           Load starting atmosphere; change alt grid if requested              #
#===============================================================================#
if make_new_alt_grid==true
    throw("The code for extending the altitude grid needs to be redone.")
    # const alt = convert(Array, (0:2e5:200e5))
    # n_current = get_ncurrent(initial_atm_file, n_horiz)

    # new_zmax = parse(Int64, input("Enter the new top of the atmosphere in km: "))
    # extra_entries = Int64((new_zmax - (zmax / 1e5))/(dz/1e5))

    # # Extend the grid
    # for (k,v) in zip(keys(n_current), values(n_current))
    #    append!(v, fill(v[end], extra_entries))  # repeats the last value in the array for the upper atmo as an initial value.
    # end

    # const alt = convert(Array, (0:dz:new_zmax*1e5))
    # const max_alt = new_zmax*1e5
elseif make_new_alt_grid==false 
    println("$(Dates.format(now(), "(HH:MM:SS)")) Loading atmosphere")
    n_current = get_ncurrent(initial_atm_file, n_horiz)
    if !enable_horiz_transport && n_horiz > 1
        base_H2O = n_current[:H2O][1]
        base_HDO = n_current[:HDO][1]
        for ihoriz in 2:n_horiz
            @assert all(n_current[:H2O][ihoriz] .== base_H2O) "Initial H2O profile in column $(ihoriz) differs from column 1 with horizontal transport disabled"
            @assert all(n_current[:HDO][ihoriz] .== base_HDO) "Initial HDO profile in column $(ihoriz) differs from column 1 with horizontal transport disabled"
        end
            end
end

<<<<<<< HEAD

#                 Set the boundary altitude below which water is fixed          #
#===============================================================================#
H2Osatfrac = zeros(num_layers, n_horiz)
for ihoriz in 1:n_horiz
    H2Osatfrac[:, ihoriz] = H2Osat[2:end-1] ./ map(z -> n_tot(n_current, z, ihoriz; all_species, n_alt_index), alt[2:end-1]) # get SVP as fraction of total atmo
end
# interior altitude grid is used in multicolumn
const upper_lower_bdy = alt[2:end-1][something(findfirst(isequal(minimum(H2Osatfrac[:, 1])), H2Osatfrac[:, 1]), 0)] # in cm
const upper_lower_bdy_i = n_alt_index[upper_lower_bdy]  # the uppermost layer at which water will be fixed, in cm
# println("upper_lower_bdy_i from converge_new_file.jl: ", upper_lower_bdy_i)
# if ulb_modelsetup !== nothing
#     if size(ulb_modelsetup) != size(upper_lower_bdy_i) || any(ulb_modelsetup .!= upper_lower_bdy_i)
#         error("upper_lower_bdy_i mismatch between MODEL_SETUP.jl and converge_new_file.jl")
#     end
# end
# Control whether the removal of rates etc at "Fixed altitudes" runs. If the boundary is 
# the bottom of the atmosphere, we shouldn't do it at all.
const remove_rates_flag = true
if upper_lower_bdy == zmin
    const remove_rates_flag = false 
end
# Add these to the logging dataframes
push!(PARAMETERS_ALT_INFO, ("upper_lower_bdy", upper_lower_bdy, "cm", "Altitude at which water goes from being fixed to calculated"));
push!(PARAMETERS_ALT_INFO, ("upper_lower_bdy_i", upper_lower_bdy_i, "", "Index of the line above within the alt grid"));


=======
>>>>>>> 5876c72c
#                       Establish new species profiles                          #
#===============================================================================#
initial_profile_folder = code_dir * "../Resources/initial_profiles/"
if adding_new_species==true
    if converge_which == "neutrals"
        println("Converging neutrals only. The following readout should contain the ions and N-bearing neutrals: $(inactive_species)")

        for nn in new_neutrals
            n_current[nn] = zeros(num_layers)
        end

        if use_nonzero_initial_profiles
            println("Initializing non-zero profiles for $(new_neutrals)")
            for nn in new_neutrals
                try
                    n_current[nn] = reshape(readdlm(initial_profile_folder*"$(string(nn))_initial_profile.txt", '\r', comments=true, comment_char='#'), (num_layers,))
                catch excep
                    println("Caught an exception: $(excep).")
                    if isa(excep, LoadError) || isa(excep, ArgumentError)
                        println("No file available for load. Will initialize zero profile or constant density equal to boundary condition since no initial guess is available.")
                    else 
                        throw(excep)
                    end
                    if nn in keys(speciesbclist) 
                        if "n" in keys(speciesbclist[nn])
                            n_current[nn] = ones(num_layers) * speciesbclist[nn]["n"][1] #  use lower boundary density bc
                        else
                            n_current[nn] = zeros(num_layers)
                        end
                    else
                        n_current[nn] = zeros(num_layers)
                    end
                end
            end
        end
    elseif converge_which == "ions"
        println("Converging ions. The following readout should contain the non-N-bearing neutrals: $(inactive_species)")

        for ni in new_ions
            n_current[ni] = zeros(num_layers)
        end

        if use_nonzero_initial_profiles
            println("Initializing non-zero profiles for $(new_ions)")
            # first fill in the H-bearing ions from data-inspired profiles
            for ni in setdiff(new_ions, keys(D_H_analogues))
                n_current[ni] = reshape(readdlm(initial_profile_folder*"$(string(ni))_initial_profile.txt", '\r', comments=true, comment_char='#'), (num_layers,))
            end
            # Then create profiles for the D-bearing analogues based on the H-bearing species profiles
            for ni in intersect(new_ions, keys(D_H_analogues))
                n_current[ni] = DH .* n_current[ni]
            end
        end
    elseif converge_which == "both" 
        if occursin("PARAMETERS-conv3", paramfile)
            println("Converging N-bearing neutrals and ions together. This list readout of inactive_species should contain non-N-bearing neutrals: $(inactive_species)")
        else
            println("Converging neutrals and ions together. This list readout of inactive_species should be empty: $(inactive_species)")
        end

        for nn in new_neutrals
            n_current[nn] = zeros(num_layers)
        end
        for ni in new_ions
            n_current[ni] = zeros(num_layers)
        end

        if use_nonzero_initial_profiles
            println("Initializing non-zero profiles for $(new_neutrals) and $(new_ions)")
            for nn in new_neutrals
                try
                    n_current[nn] = reshape(readdlm(initial_profile_folder*"$(string(nn))_initial_profile.txt", '\r', comments=true, comment_char='#'), (num_layers,))
                catch 
                    println("No initial guess found for $(nn). Initial profile will be zero everywhere.")
                end
            end

            for ni in setdiff(new_ions, keys(D_H_analogues))
                try
                    n_current[ni] = reshape(readdlm(initial_profile_folder*"$(string(ni))_initial_profile.txt", '\r', comments=true, comment_char='#'), (num_layers,))
                catch 
                    println("No initial guess found for $(ni). Initial profile will be zero everywhere.")
                end
            end
            
            for ni in intersect(new_ions, keys(D_H_analogues))
                n_current[ni] = DH .* n_current[ni]
            end
        end
    elseif converge_which == "ions+nitrogen" 
        println("Converging ions and nitrogen-bearing neutrals. This list readout of inactive_species should show the other neutrals: $(inactive_species)")
        
        for nn in new_neutrals
            n_current[nn] = zeros(num_layers)
        end
        for ni in new_ions
            n_current[ni] = zeros(num_layers)
        end

        if use_nonzero_initial_profiles
            println("Initializing non-zero profiles for $(new_neutrals) and $(new_ions)")
            for nn in new_neutrals
                try
                    n_current[nn] = reshape(readdlm(initial_profile_folder*"$(string(nn))_initial_profile.txt", '\r', comments=true, comment_char='#'), (num_layers,))
                catch 
                    println("No initial guess found for $(nn). Initial profile will be zero everywhere.")
                end
            end

            for ni in setdiff(new_ions, keys(D_H_analogues))
                try
                    n_current[ni] = reshape(readdlm(initial_profile_folder*"$(string(ni))_initial_profile.txt", '\r', comments=true, comment_char='#'), (num_layers,))
                catch 
                    println("No initial guess found for $(ni). Initial profile will be zero everywhere.")
                end
            end
            
            for ni in intersect(new_ions, keys(D_H_analogues))
                n_current[ni] = DH .* n_current[ni]
            end
        end
    else
        throw("Uncaught exception")
    end
    # Zero out the new Jrates
    for nj in newJrates
        n_current[nj] = zeros(num_layers)
    end
else # Allows zeroing out the atmosphere even if not adding new species. Can be helpful if you want to test different temperature profiles
    if use_nonzero_initial_profiles==false
        for a in setdiff(all_species, [:CO2, :Ar])
            n_current[a] .= 0
        end
    end
end

#                 Set the boundary altitude below which water is fixed          #
#===============================================================================#

H2Osatfrac = H2Osat ./ map(z->n_tot(n_current, z; all_species, n_alt_index), alt)  # get SVP as fraction of total atmo
const upper_lower_bdy = alt[something(findfirst(isequal(minimum(H2Osatfrac)), H2Osatfrac), 0)] # in cm
const upper_lower_bdy_i = n_alt_index[upper_lower_bdy]  # the uppermost layer at which water will be fixed, in cm
# Control whether the removal of rates etc at "Fixed altitudes" runs. If the boundary is 
# the bottom of the atmosphere, we shouldn't do it at all.
const remove_rates_flag = true
if upper_lower_bdy == zmin
    const remove_rates_flag = false 
end
# Add these to the logging dataframes
push!(PARAMETERS_ALT_INFO, ("upper_lower_bdy", upper_lower_bdy, "cm", "Altitude at which water goes from being fixed to calculated"));
push!(PARAMETERS_ALT_INFO, ("upper_lower_bdy_i", upper_lower_bdy_i, "", "Index of the line above within the alt grid"));


#                        Initialize electron profile                            #
#===============================================================================#
E = electron_density(n_current; e_profile_type, non_bdy_layers, ion_species, n_horiz)

#                          Set up the water profile                             #
#===============================================================================#
# If you want to completely wipe out the water profile and install the initial one
# (i.e. when running a stand alone simulation)
if reinitialize_water_profile
    println("$(Dates.format(now(), "(HH:MM:SS)")) Initializing the water profile anew (reinitialize_water_profile=true)")
    # hygropause_alt is an optional argument. If using, must be a unit of length in cm i.e. 40e5 = 40 km.
    if planet=="Venus"
        setup_water_profile!(n_current; constfrac=water_mixing_ratio, venus_special_water, 
                                        venus_special_h2o_bot=h2o_vmr_low, venus_special_hdo_bot=hdo_vmr_low,
                                        venus_special_h2o_top=h2o_vmr_high, venus_special_hdo_top=hdo_vmr_high,
                                        dust_storm_on=dust_storm_on, water_amt=water_case, ffac=f_fac_opts[water_case], ealt=add_water_alt_opts[water_case], 
                                        hygropause_alt=hygropause_alt, excess_water_in=water_loc, 
                                        all_species, alt, DH, num_layers, non_bdy_layers, n_alt_index, planet, plot_grid,
                                        H2O_excess, HDO_excess,  H2Osat, water_mixing_ratio,  results_dir, 
                                        sim_folder_name, speciescolor, speciesstyle, upper_lower_bdy_i, monospace_choice, sansserif_choice,
                                        n_horiz, enable_horiz_transport)
    elseif planet=="Mars"
        setup_water_profile!(n_current; dust_storm_on=dust_storm_on, water_amt=water_case, ffac=f_fac_opts[water_case], ealt=add_water_alt_opts[water_case], 
                                        hygropause_alt=hygropause_alt, excess_water_in=water_loc, 
                                        all_species, alt, DH, num_layers, non_bdy_layers, n_alt_index, planet, plot_grid,
                                        H2O_excess, HDO_excess,  H2Osat, water_mixing_ratio,  results_dir, 
                                        sim_folder_name, speciescolor, speciesstyle, upper_lower_bdy_i, monospace_choice, sansserif_choice,
                                        n_horiz, enable_horiz_transport)
    end

    if !enable_horiz_transport && n_horiz > 1
        base_H2O = n_current[:H2O][1]
        base_HDO = n_current[:HDO][1]
        for ihoriz in 2:n_horiz
            @assert all(n_current[:H2O][ihoriz] .== base_H2O) "Post-setup H2O profile in column $(ihoriz) differs from column 1 with horizontal transport disabled"
            @assert all(n_current[:HDO][ihoriz] .== base_HDO) "Post-setup HDO profile in column $(ihoriz) differs from column 1 with horizontal transport disabled"
        end
    end
end

# check_n_tot_consistency(n_current)

# If you want to just modify the water profile, i.e. when running several simulations
# in succession to simulate seasons: 
if update_water_profile
    println("Seasonal modification of water profile")
    if water_case!="standard"
        if water_loc=="loweratmo"

            # Recalculate the initialization fraction for H2O in each column
            H2Oinitfrac = [set_h2oinitfrac_bySVP(n_current, hygropause_alt;
                                                ihoriz=ihoriz, all_species, alt, num_layers,
                                                n_alt_index, H2Osat, water_mixing_ratio)[1]
                           for ihoriz in 1:n_horiz]
            
            prevh2o = deepcopy(n_current[:H2O])
            prevhdo = deepcopy(n_current[:HDO])

            for ihoriz in 1:n_horiz
                ntot_col = n_tot(n_current, ihoriz; n_alt_index, all_species)
                n_current[:H2O][ihoriz][1:upper_lower_bdy_i] .= H2Oinitfrac[ihoriz][1:upper_lower_bdy_i] .* ntot_col[1:upper_lower_bdy_i]
                n_current[:HDO][ihoriz][1:upper_lower_bdy_i] .= 2 * DH * n_current[:H2O][ihoriz][1:upper_lower_bdy_i]
            end
        else 
            # Create the new multipliers to change the profiles
            multiplier = water_tanh_prof(non_bdy_layers./1e5; f=f_fac_opts[water_case], z0=add_water_alt_opts[water_case])
            if modified_water_alts == "below fixed point"
                multiplier[upper_lower_bdy_i+1:end] .= 1
            elseif modified_water_alts == "above fixed point"
                multiplier[1:upper_lower_bdy_i] .= 1
            end

            prevh2o = deepcopy(n_current[:H2O])
            prevhdo = deepcopy(n_current[:HDO])

            # Update densities, effectively only above the fixed point.
            n_current[:H2O] = n_current[:H2O] .* multiplier
            n_current[:HDO] = n_current[:HDO] .* multiplier
        end

        # Make the plot
        plot_water_profile(n_current, results_dir*sim_folder_name; ihoriz=1, prev_profs=[prevh2o, prevhdo], plot_grid, all_species, non_bdy_layers, speciescolor, speciesstyle,
                                                                   monospace_choice, sansserif_choice)
    else
        # Recalculate the initialization fraction for H2O for each column
        H2Oinitfrac = Vector{Vector{ftype_ncur}}(undef, n_horiz)
        H2Osatfrac = Vector{Vector{ftype_ncur}}(undef, n_horiz)
        for ihoriz in 1:n_horiz
            H2Oinitfrac[ihoriz], H2Osatfrac[ihoriz] = set_h2oinitfrac_bySVP(n_current, hygropause_alt;
                                                                    ihoriz=ihoriz, all_species, alt,
                                                                    num_layers, n_alt_index,
                                                                    H2Osat, water_mixing_ratio)
        end
        
        prevh2o = deepcopy(n_current[:H2O])
        prevhdo = deepcopy(n_current[:HDO])

        if modified_water_alts == "below fixed point"
            # in this case, we are going to re-set the lower atmosphere directly
            # but not change the upper atmosphere from whatever it previously was.
            for ihoriz in 1:n_horiz
                ntot_col = n_tot(n_current, ihoriz; n_alt_index, all_species)
                n_current[:H2O][ihoriz][1:upper_lower_bdy_i] .= H2Oinitfrac[ihoriz][1:upper_lower_bdy_i] .* ntot_col[1:upper_lower_bdy_i]
                n_current[:HDO][ihoriz][1:upper_lower_bdy_i] .= 2 * DH * n_current[:H2O][ihoriz][1:upper_lower_bdy_i]
            end
        elseif modified_water_alts == "above fixed point"
            # in this case, we modify the upper atmosphere. For some reason. Probably never do this.
            for ihoriz in 1:n_horiz
                ntot_col = n_tot(n_current, ihoriz; n_alt_index, all_species)
                n_current[:H2O][ihoriz][upper_lower_bdy_i+1:end] .= H2Oinitfrac[ihoriz][upper_lower_bdy_i+1:end] .* ntot_col[upper_lower_bdy_i+1:end]
                n_current[:HDO][ihoriz][upper_lower_bdy_i+1:end] .= 2 * DH * n_current[:H2O][ihoriz][upper_lower_bdy_i+1:end]
            end
        end

        # Now plot it
        plot_water_profile(n_current, results_dir*sim_folder_name; ihoriz=1, prev_profs=[prevh2o, prevhdo], plot_grid, all_species, non_bdy_layers, speciescolor, speciesstyle,
                                                                   monospace_choice, sansserif_choice)
        println("I have reset the water profile to the standard initial mixing fraction $(modified_water_alts)")
    end
end

# Calculate precipitable microns, including boundary layers (assumed same as nearest bulk layer)
H2Oprum = [precip_microns(:H2O, [n_current[:H2O][ihoriz][1]; n_current[:H2O][ihoriz]; n_current[:H2O][ihoriz][end]]; molmass, dz) for ihoriz in 1:n_horiz]
HDOprum = [precip_microns(:HDO, [n_current[:HDO][ihoriz][1]; n_current[:HDO][ihoriz]; n_current[:HDO][ihoriz][end]]; molmass, dz) for ihoriz in 1:n_horiz]

#           Define storage for species/Jrates not solved for actively           #
#===============================================================================#
# Short lived species, when defined, are solved for assuming photochemical equilibrium
# outside of the primary ODE solver. Inactive species never change during simulation.
# Jrates must be stored here because they have to be updated alongside evolution
# of the atmospheric densities--the solver doesn't handle their values currently.
# NOTE: The stored Jrates will have units of #/s.
# const external_storage = Dict{Symbol, Vector{Array{Float64}}}([j=>n_current[j] for j in union(short_lived_species, inactive_species, Jratelist)])
# const n_inactive = flatten_atm(n_current, inactive_species, n_horiz; num_layers)

# **************************************************************************** #
#                                                                              #
#                   SETUP CHEMISTRY AND TRANSPORT NETWORK                      #
#                                                                              #
# **************************************************************************** #
println("$(Dates.format(now(), "(HH:MM:SS)")) Setting up transport network, chem Jacobian, and defining metaprogramming")
#=
    We now have objects that return the list of indices and coefficients
    for transport, assuming no other species in the atmosphere
    (transportmat), and for chemistry, assuming no other altitudes
    (chemical_jacobian). We need to perform a kind of outer product on
    these operators, to determine a fully coupled set of equations for
    all species at all altitudes.

    the rates at each altitude can be computed using the reaction network
    already in place, plus additional equations describing the transport
    to and from the cells above and below: (CONTENT MOVED TO PARAMETERS FILE)
=#

#                               Transport network                               #
#===============================================================================#
# Vertical transport
const upeqns = [Any[Any[[s], [Symbol(string(s)*"_above")],Symbol("t"*string(s)*"_up")],
                    Any[[Symbol(string(s)*"_above")],[s],Symbol("t"*string(s)*"_above_down")]]
                    for s in transport_species];

const downeqns = [Any[Any[[s], [Symbol(string(s)*"_below")],Symbol("t"*string(s)*"_down")],
                      Any[[Symbol(string(s)*"_below")],[s],Symbol("t"*string(s)*"_below_up")]]
                      for s in transport_species];

const local_transport_rates = [[[Symbol("t"*string(s)*"_up") for s in transport_species]
                                [Symbol("t"*string(s)*"_down") for s in transport_species]
                                [Symbol("t"*string(s)*"_above_down") for s in transport_species]
                                [Symbol("t"*string(s)*"_below_up") for s in transport_species]]...;];

const transportnet = [[upeqns...;]; [downeqns...;]];

# Horizontal transport
const fweqns = [Any[Any[[s], [Symbol(string(s)*"_infront")],Symbol("t"*string(s)*"_forwards")],
                    Any[[Symbol(string(s)*"_infront")],[s],Symbol("t"*string(s)*"_infront_backwards")]]
                    for s in transport_species];

const bweqns = [Any[Any[[s], [Symbol(string(s)*"_behind")],Symbol("t"*string(s)*"_backwards")],
                      Any[[Symbol(string(s)*"_behind")],[s],Symbol("t"*string(s)*"_behind_forwards")]]
                      for s in transport_species];

const local_transport_rates_horiz = [[[Symbol("t"*string(s)*"_forwards") for s in transport_species]
                                [Symbol("t"*string(s)*"_backwards") for s in transport_species]
                                [Symbol("t"*string(s)*"_infront_backwards") for s in transport_species]
                                [Symbol("t"*string(s)*"_behind_forwards") for s in transport_species]]...;];

const transportnet_horiz = [[fweqns...;]; [bweqns...;]];

# define names for all the species active in the coupled rates:
const active_longlived_above = [Symbol(string(s)*"_above") for s in active_longlived];
const active_longlived_below = [Symbol(string(s)*"_below") for s in active_longlived];
const active_longlived_behind  = [Symbol(string(s)*"_behind") for s in active_longlived]; # FOR MULTICOL
const active_longlived_infront = [Symbol(string(s)*"_infront") for s in active_longlived]; # FOR MULTICOL

#                               Chemical jacobian                               #
#===============================================================================#
# Create symbolic expressions for the chemical jacobian at a local layer with influence from that same layer,
# the one above, and the one below, including horizontal transport terms
const chemJ_local = chemical_jacobian(active_longlived, active_longlived; diff_wrt_e=ediff, diff_wrt_m=mdiff, transportnet_horiz, ion_species, chem_species, transport_species, chemnet=reaction_network, transportnet);
const chemJ_above = chemical_jacobian(active_longlived, active_longlived_above; diff_wrt_e=ediff, diff_wrt_m=mdiff, transportnet_horiz, ion_species, chem_species, transport_species, chemnet=reaction_network, transportnet);
const chemJ_below = chemical_jacobian(active_longlived, active_longlived_below; diff_wrt_e=ediff, diff_wrt_m=mdiff, transportnet_horiz, ion_species, chem_species, transport_species, chemnet=reaction_network, transportnet);
const chemJ_infront = chemical_jacobian(active_longlived, active_longlived_infront; diff_wrt_e=ediff, diff_wrt_m=mdiff, transportnet_horiz, ion_species, chem_species, transport_species, chemnet=reaction_network, transportnet);
const chemJ_behind = chemical_jacobian(active_longlived, active_longlived_behind; diff_wrt_e=ediff, diff_wrt_m=mdiff, transportnet_horiz, ion_species, chem_species, transport_species, chemnet=reaction_network, transportnet);

#                     Photochemical equilibrium setup                           #
#===============================================================================#

# const active_longlived_species_rates, short_lived_density_eqn, 
#       shortlived_density_inputs, equilibrium_eqn_terms = setup_photochemical_equilibrium(; active_longlived, active_shortlived, short_lived_species, reaction_network, 
#                                                                                            transportnet, chem_species, transport_species)
const active_longlived_species_rates, short_lived_density_eqn,
      shortlived_density_inputs, equilibrium_eqn_terms = setup_photochemical_equilibrium(; active_longlived, active_shortlived, short_lived_species, reaction_network,
          transportnet, transportnet_horiz, chem_species, transport_species)

# **************************************************************************** #
#                                                                              #
#                               METAPROGRAMMING                                #
#                                                                              #
# **************************************************************************** #

#          Arguments and expressions for metaprogramming functions              #
#===============================================================================#
const ratefn_arglist = [active_longlived;
                        active_longlived_above;
                        active_longlived_below;
                        active_longlived_behind;
                        active_longlived_infront;
                        active_shortlived;
                        inactive_species; Jratelist;
                        :Tn; :Ti; :Te; :M; :E;
                        local_transport_rates; local_transport_rates_horiz];
const ratefn_arglist_typed = [:($s::ftype_chem) for s in ratefn_arglist];
const set_concentration_arglist = [active_shortlived; active_longlived; inactive_species; Jratelist; :Tn; :Ti; :Te; :M; :E];
const set_concentration_arglist_typed = [:($s::ftype_chem) for s in set_concentration_arglist];

# This can be used if you want to calculate M, E at computation
# const Mexpr = Expr(:call, :+, all_species...) 
# const Eexpr = Expr(:call, :+, ion_species...)
#                           Metaprogramming functions                           #
#===============================================================================#
@eval begin
    function ratefn_local($(ratefn_arglist_typed...))
        #=
        How this works is that every time ratefn_local is called, this block gets evaluated
        and the contents of active_longlived_arglist_typed are evaluated numerically. All this does 
        is provide numerical values for all the symbols such as :CO2, :CO2pl, :H_above, and 
        etc. Then the symbolic expressions for production and loss of each species, which are 
        contained in active_longlived_species_rates, are evaluated.
        
        Note that for a given species, this function only has information for a given atmospheric
        layer, the layer above, and the layer below. So this function is called as part of a loop 
        which is written out in ratefn(). 
        
        The return value is the net change (dndt) to the species concentrations. The order of the array
        is the same as the order of arguments, so in that sense, "which altitude we are calculating for"
        is encoded in the order of terms in the return array. 
        =#

        # M and E are calculated here to ensure that the right number of ions/electrons
        # is used.
        # M = $Mexpr
        # E = $Eexpr

        # stack overflow - answer (Cite)
        # create a result array for evaluating the production and loss expressions
        result = map(_ -> ftype_chem[], $active_longlived_species_rates) 

        $( (quote
            # i = row, j = vector, k = specific expression
                push!(result[$i], $(expr))
            end 
            for (i, expr_list) in enumerate(active_longlived_species_rates)                                                                                                                 
                for expr in expr_list
            )...  
         )

        # these track the changes for each species
        net_chem_change = zeros(size(result, 1))
        net_trans_change = zeros(size(result, 1))
        
        # This section calculates the net change but arranges entries by size, so we don't have floating point errors.
        for r in 1:size(result,1)
            net_chem_change[r] = subtract_difflength(sort(result[r, :][1], rev=true), sort(result[r, :][2], rev=true)) # Production - Loss from chemistry.
            net_trans_change[r] = subtract_difflength(sort(result[r, :][3], rev=true), sort(result[r, :][4], rev=true))
        end

        rates_local = net_chem_change .+ net_trans_change
        
        return convert(Array{ftype_ncur}, rates_local)

    end
end

@eval begin
    function check_zero_distance($(set_concentration_arglist_typed...))
        #=
        This has to do with checking how far the given solution for a particular timestpe is from zero in the
        n-dimensional phase space where n is the number of species (I think??). It was used to help find
        when the model was finding "good" solutions to help with error tolerances.
        It's currently not used.
        But it's still here. Documenting now before I really forget it all
        =#

        # M = $Mexpr
        # E = $Eexpr
        
        # Make a result array in which to store evaluated expressions 
        result = map(_ -> 0., $equilibrium_eqn_terms)

        # then we evaluate the expressions in the unrolled loop as below 
        $( (quote
                result[$i] = $(expr)
            end 
            for (i, expr) in enumerate(equilibrium_eqn_terms)                                                                                                                 
            )...  
         )
        
        # Now return the distance from zero--this is a single value. 
        return sqrt(sum(result .^ 2))
    end
end

@eval begin
    function set_concentrations_local($(set_concentration_arglist_typed...))
        #=
        Calculates the best possible solution for the new density of each short-lived species.
        =#

        # M = $Mexpr
        # E = $Eexpr
        
        # Make a result array in which to store evaluated expressions 
        density_result = map(_ -> 0., $short_lived_density_eqn)  # will hold evaluated expressions.
        evaluated_inputs = map(_ -> 0., $shortlived_density_inputs) 
        
        # Evaluate the inputs 
        $( (quote 
               evaluated_inputs[$i] = $(expr)
            end
            for (i, expr) in enumerate(shortlived_density_inputs)
            )...
        )
        

        # 1) Check if P and Lcoef are both < machine epsilon (eps(Float64)). If yes, then we set col 1 in short_lived_density_eqn to 0.
        # values below ε will cause math problems.
        c1 = evaluated_inputs[:, 1] .< eps()
        c2 = evaluated_inputs[:, 2] .< eps()
        density_result[c1 .& c2, 1] .= 0.

        # 2) Check that the determinant b^2-4ac of a quadratic equation is positive. If negative, then we throw an error
        #    because I don't know what to do in that situation.
        quad_rows = findall(x->isnan(x), evaluated_inputs[:, 2])
        if any(x->x<0, evaluated_inputs[quad_rows, 1])
            throw("There is a complex solution for n in some species but I have not actually handled this error in any sort of way")
        end
        
        # Evaluate the new densities n in photochemical equilibrium
        $( (quote
                density_result[$i] = $(expr)
            end 
            for (i, expr) in enumerate(short_lived_density_eqn)                                                                                                                 
            )...  
         )
        
        # get the previous densities before we evaluated the expressions. They already exist as the first set of arguments to this
        # function, but they're hard to pull out specifically. This makes it easier. Same logic as above.
        prev_densities = zeros(size(active_shortlived))

        $( (quote
                prev_densities[$j] = $(ex)
            end 
            for (j, ex) in enumerate(active_shortlived)                                                                                                                 
            )...  
         )

        # Handle negatives and quadratic cases and pick out one best density solution for each species
        best_solutions = choose_solutions(density_result, prev_densities)

        return convert(Vector{ftype_ncur}, best_solutions)
    end
end

@eval begin
    function chemJmat_local($(ratefn_arglist_typed...))
        #=
        Generates a matrix of I, J, and V values for a sparse matrix, for the 
        local layer, for influences from the layer above, and influences 
        from the layer below as well as adjacent columns.
        =#

        # M = $Mexpr 
        # E = $Eexpr

        localchemJi = $(chemJ_local[1])
        localchemJj = $(chemJ_local[2])
        localchemJval = convert(Array{ftype_ncur}, $(Expr(:vcat, chemJ_local[3]...)))

        abovechemJi = $(chemJ_above[1])
        abovechemJj = $(chemJ_above[2])
        abovechemJval = convert(Array{ftype_ncur}, $(Expr(:vcat, chemJ_above[3]...)))

        belowchemJi = $(chemJ_below[1])
        belowchemJj = $(chemJ_below[2])
        belowchemJval = convert(Array{ftype_ncur}, $(Expr(:vcat, chemJ_below[3]...)))

        # Here, 'behind' refers to vertical column ihoriz-1 and 'infront' refers to vertical column ihoriz+1, where ihoriz is the index of the current column
        behindchemJi = $(chemJ_behind[1])
	    behindchemJj = $(chemJ_behind[2])
        behindchemJval = convert(Array{ftype_ncur}, $(Expr(:vcat, chemJ_behind[3]...)))

        infrontchemJi = $(chemJ_infront[1])
        infrontchemJj = $(chemJ_infront[2])
        infrontchemJval = convert(Array{ftype_ncur}, $(Expr(:vcat, chemJ_infront[3]...)))

        # return the actual values of I, J, and V (indices and numerical value):
        return ((localchemJi, localchemJj, localchemJval),
                (abovechemJi, abovechemJj, abovechemJval),
                (belowchemJi, belowchemJj, belowchemJval),
		(behindchemJi, behindchemJj, behindchemJval),
		(infrontchemJi, infrontchemJj, infrontchemJval))
    end
end

# **************************************************************************** #
#                                                                              #
#                        PHOTOCHEMICAL CROSS SECTIONS                          #
#                                                                              #
# **************************************************************************** #
println("$(Dates.format(now(), "(HH:MM:SS)")) Populating cross section dictionary...")

const crosssection = populate_xsect_dict(photochem_data_files, xsecfolder; ion_xsects=ions_included, Tn=Tn_arr, n_all_layers, n_horiz)

# **************************************************************************** #
#                                                                              #
#                                SOLAR INPUT                                   #
#                                                                              #
# **************************************************************************** #
solarflux = readdlm(code_dir*solarfile,'\t', Float64, comments=true, comment_char='#')[1:2000,:]
solarflux[:,2] = solarflux[:,2] * cosd(SZA)  # Adjust the flux according to specified SZA
# VENUS Day-Night TEST: Compute column-specific solar fluxes
# solarflux_base = readdlm(code_dir*solarfile,'\t', Float64, comments=true, comment_char='#')[1:2000,:]
# const SZA_day   = SZA
# const SZA_night = 120
# solarflux_day   = deepcopy(solarflux_base); solarflux_day[:,2]  .*= cosd(SZA_day)
# solarflux_night = deepcopy(solarflux_base); solarflux_night[:,2] .= 0.0
# solarflux_cols  = [solarflux_day, solarflux_night]
# const solarflux = solarflux_cols

# pad all cross-sections to solar
for j in Jratelist, ihoriz in 1:n_horiz, ialt in 1:length(alt)
    crosssection[j][ihoriz][ialt] = padtosolar(solarflux, crosssection[j][ihoriz][ialt])
    # crosssection[j][ihoriz][ialt] = padtosolar(solarflux_cols[ihoriz], crosssection[j][ihoriz][ialt]) # VENUS Day-Night TEST
end

# this is the unitialized array for storing values

update_Jrates!(n_current, n_horiz;
               Jratelist=Jratelist,
               crosssection=crosssection,
               num_layers=num_layers,
               absorber=absorber,
               dz=dz,
               solarflux=solarflux,
            #    solarflux=solarflux_cols, # VENUS Day-Night TEST
               enable_horiz_transport=enable_horiz_transport)
# NOTE: The stored Jrates will have units of #/s.
const external_storage = Dict{Symbol, Vector{Array{Float64}}}(
    [j => n_current[j] for j in union(short_lived_species, inactive_species, Jratelist)
     if haskey(n_current, j)]
)
const n_inactive = flatten_atm(n_current, inactive_species, n_horiz; num_layers)

# **************************************************************************** #
#                                                                              #
#                                 LOGGING                                      #
#                                                                              #
# **************************************************************************** #

println("$(Dates.format(now(), "(HH:MM:SS)")) Creating the simulation log file...")

# Boundary condition write out messages
bc_type = Dict("n"=>"density", "f"=>"thermal flux", "v"=>"velocity", "ntf"=>"nonthermal flux")
# for k in keys(speciesbclist)
#     for k2 in keys(speciesbclist[k])
#         push!(PARAMETERS_BCS, ("$(string(k))", "$(bc_type[string(k2)])", "$(speciesbclist[k][k2][1])", "$(speciesbclist[k][k2][2])")) 
for sp in keys(speciesbclist)
    for bctype in keys(speciesbclist[sp])
        for ihoriz in 1:length(speciesbclist[sp][bctype])
            vals = speciesbclist[sp][bctype][ihoriz]
            push!(PARAMETERS_BCS, (string(sp), bc_type[string(bctype)], ihoriz, vals[1], vals[2]))
        end
    end
end

bc_type_horiz = Dict("n"=>"density", "f"=>"flux", "v"=>"velocity")
# for k in keys(speciesbclist_horiz)
#     for k2 in keys(speciesbclist_horiz[k])
#         push!(PARAMETERS_BCS_HORIZ, ("$(string(k))", "$(bc_type_horiz[string(k2)])", "$(speciesbclist_horiz[k][k2][1])", "$(speciesbclist_horiz[k][k2][2])")) 
for sp in keys(speciesbclist_horiz)
    for bctype in keys(speciesbclist_horiz[sp])
        for ialt in 1:length(speciesbclist_horiz[sp][bctype][1])
            back_edge = speciesbclist_horiz[sp][bctype][1][ialt]
            front_edge = speciesbclist_horiz[sp][bctype][2][ialt]
            push!(PARAMETERS_BCS_HORIZ, (string(sp), bc_type_horiz[string(bctype)], ialt, back_edge, front_edge))
        end
    end
end

# Crosssection log messages
for k in keys(photochem_data_files)  # cross sections
    for k2 in keys(photochem_data_files[k])
        push!(PARAMETERS_XSECTS, ("$(k)", "$(k2)", photochem_data_files[k][k2]))
    end
end

push!(PARAMETERS_CONDITIONS, ("TOTAL_H2O", H2Oprum, "pr micrometers"))
push!(PARAMETERS_CONDITIONS, ("TOTAL_HDO", HDOprum, "pr micrometers"))
push!(PARAMETERS_CONDITIONS, ("TOTAL_WATER", H2Oprum+HDOprum, "pr micrometers"))
    
write_to_log(logfile, ["Description: $(optional_logging_note)"], mode="w")

# **************************************************************************** #
#                                                                              #
#                       FINAL SETUP TO CONVERGE!                               #
#                                                                              #
# **************************************************************************** #

# Uncomment this line if you'd like to add an extra parcel to some species. You must specify the species.
# n_current[:D] = map(x->1e5*exp(-((x-184)/20)^2), non_bdy_layers/1e5) + n_current[:D]

# write initial atmospheric state ==============================================
write_atmosphere(n_current, results_dir*sim_folder_name*"/initial_atmosphere.h5", n_horiz; alt, num_layers, hrshortcode, rshortcode)

# Plot initial temperature and water profiles ==================================
plot_temp_prof(Tn_arr; savepath=results_dir*sim_folder_name, Tprof_2=Ti_arr, Tprof_3=Te_arr, alt, monospace_choice, sansserif_choice)

# Absolute tolerance
if problem_type == "Gear"
    const atol = 1e-12 # absolute tolerance in ppm, used by Gear solver # NOTE: I think this is actually #/cm³ not ppm, because n_i+1 - n_i is compared against it.--Eryn
    const abs_tol_for_plot = [fill(atol, length(n_tot(n_current, ihoriz; all_species)))
                              for ihoriz in 1:n_horiz]
else
    # absolute tolerance relative to total atmosphere density, used by DifferentialEquations.jl solvers
    const atol = vcat([1e-12 .* [n_tot(n_current, a, ihoriz; n_alt_index, all_species)
                                 for sp in active_longlived
                                 for a in non_bdy_layers]
                       for ihoriz in 1:n_horiz]...)
    const abs_tol_for_plot = [1e-12 .* n_tot(n_current, ihoriz; n_alt_index, all_species)
                              for ihoriz in 1:n_horiz]
end
    
# Plot initial atmosphere condition  ===========================================
println("$(Dates.format(now(), "(HH:MM:SS)")) Plotting the initial condition")
plot_atm(n_current, results_dir*sim_folder_name*"/initial_atmosphere.png", abs_tol_for_plot, E, n_horiz; ylims=[zmin/1e5, zmax/1e5],
         t="initial state", neutral_species, ion_species, plot_grid, speciescolor, speciesstyle, zmax, hrshortcode, rshortcode,
         monospace_choice, sansserif_choice) 

# Create a list to keep track of stiffness ratio ===============================
# const stiffness = [] # Turn this on if you are trying to check Jacobian eigenvalues.

# Simulation time range and when to save a snapshot 
const mindt = dt_min_and_max[converge_which][1]
const maxdt = dt_min_and_max[converge_which][2]
# times to save for cycling:
if seasonal_cycle==true
    const times_to_save = [1., 60., 3600., sol_in_sec/2] # save at 1 sec, 1 min, 1 hour, 1/2 day
    append!(times_to_save, collect(sol_in_sec:sol_in_sec*7:season_length_in_sec)) # save every 7 mars days
    push!(times_to_save, times_to_save[end]+sol_in_sec*( (season_length_in_sec - times_to_save[end])/sol_in_sec) ) # The last save step is less than a week forward so we don't go over the timeframe.
    println("I will try to save the following times: $(times_to_save)")
else
    const times_to_save = [10.0^t for t in mindt:maxdt]
end
t_i = 1  # index for iterating through times_to_save. 
checkpoint = times_to_save[t_i]  # This variable lets us save the atmospheric state at roughly every t = power of 10 with the Gear method, 
                                 # or periodically save the state using the Julia solvers in case they don't reach the end.
plotnum = 1 # To order the plots for each timestep correctly in the folder so it's easy to page through them.

# Record setup time
t4 = time()
write_to_log(logfile, ["\nRequesting timesteps $(join(times_to_save, ", "))", "\n$(Dates.format(now(), "(HH:MM:SS)")) Setup time $(format_sec_or_min(t4-t3))"], mode="a")

# **************************************************************************** #
#                                                                              #
#             First compile and call of Jacobian when using Double64           #
#                                                                              #
# **************************************************************************** #

# This code needs to run once outside evolve_atmosphere because it takes around 30-40 
# minutes when running with Double64
if ftype_ncur==Double64
    println("$(Dates.format(now(), "(HH:MM:SS)")) Compiling and calling the chemical jacobian outside evolve_atmosphere (this will take ~45 min)...")
    write_to_log(logfile, "$(Dates.format(now(), "(HH:MM:SS)")) Started first chemical jacobian compile")

    # Set up the initial state and check for any problems
    M = zeros(GV.num_layers, n_horiz)
    for ihoriz in 1:n_horiz
        M[:, ihoriz] = n_tot(n_current, ihoriz; all_species)
    end
    E = electron_density(n_current; e_profile_type, non_bdy_layers, ion_species, n_horiz)

    nstart = flatten_atm(n_current, active_longlived, n_horiz; num_layers)
    find_nonfinites(nstart, collec_name="nstart")

    # Set up parameters
    Dcoef_arr_template = [zeros(size(Tn_arr)) for ihoriz in 1:n_horiz] # For making diffusion coefficient calculation go faster
    params = [#inactive, inactive_species, active_species, active_longlived, active_shortlived, Tn_arr, Ti_arr, Te_arr, Tplasma_arr,
              Dcoef_arr_template, M, E]
    params_exjac = deepcopy(params)  # I think this is so the Dcoef doesn't get filled in with the wrong info?

    # Call the expensive rate function
    t_before_jac = time()
    # dndt, example_jacobian = get_rates_and_jacobian(nstart, params_exjac, 0.0) # TODO: Fill in global variables 
    dndt, example_jacobian = get_rates_and_jacobian(nstart, params_exjac, 0.0; globvars...)
    t_after_jac = time()

    write_to_log(logfile, "$(Dates.format(now(), "(HH:MM:SS)")) Finished first chemical jacobian compile")
    println("$(Dates.format(now(), "(HH:MM:SS)")) ...finished.\nFirst jacobian compile+call took $(format_sec_or_min(t_after_jac-t_before_jac))\n")

    find_nonfinites(dndt, collec_name="example_rates")
    find_nonfinites(example_jacobian, collec_name="example_jacobian")    
end

println("Time to beginning convergence is $(format_sec_or_min(time()-t1))\n\n")

# **************************************************************************** #
#                                                                              #
#                         CONVERGE THE ATMOSPHERE                              #
#                                                                              #
# **************************************************************************** #

# First ste up a dictionary to store the parameter DataFrames, so that we can 
# make more than one call to writing out the file (the normal call and also the
# call in the case of the model crashing)

param_df_dict = OrderedDict("General"=>PARAMETERS_GEN, 
                            "AtmosphericConditions"=>PARAMETERS_CONDITIONS, 
                            "AltGrid"=>PARAMETERS_ALTGRID, 
                            "AltInfo"=>PARAMETERS_ALT_INFO,
                            "SpeciesLists"=>PARAMETERS_SPLISTS,
                            "TemperatureArrays"=>PARAMETERS_TEMPERATURE_ARRAYS,
                            "Crosssections"=>PARAMETERS_XSECTS, 
                            "BoundaryConditions"=>PARAMETERS_BCS,
                            "BoundaryConditionsHoriz"=>PARAMETERS_BCS_HORIZ,
                            "Solver" => PARAMETERS_SOLVER
                            )
xlsx_parameter_log = "$(results_dir)$(sim_folder_name)/PARAMETERS.xlsx"

ti = time()
println("$(Dates.format(now(), "(HH:MM:SS)")) Beginning convergence")

Dcoef_arr_template = [zeros(size(Tn_arr)) for ihoriz in 1:n_horiz] # initialize diffusion coefficient array

atm_soln = Dict()

try
    global atm_soln, sim_time = evolve_atmosphere(n_current, mindt, maxdt; t_to_save=times_to_save, abstol=atol, reltol=rel_tol, 
                                 # glob vars from here.  
                                 absorber, active_species, active_longlived, active_shortlived, all_species, alt, 
                                 collision_xsect, crosssection, Dcoef_arr_template, dt_incr_factor, dt_decr_factor, dz, dx,
                                 e_profile_type, error_checking_scheme, timestep_type, H2Oi, HDOi, 
                                 hot_H_network, hot_H_rc_funcs, hot_D_network, hot_D_rc_funcs, hot_H2_network, hot_H2_rc_funcs, hot_HD_network, hot_HD_rc_funcs,
                                 hrshortcode, Hs_dict,
                                 ion_species, inactive_species, Jratelist, logfile, M_P, molmass, monospace_choice, sansserif_choice,
                                 neutral_species, non_bdy_layers, num_layers, n_all_layers, n_alt_index, n_inactive, n_steps, 
                                 polarizability, planet, plot_grid, q, R_P, reaction_network, rshortcode, 
                                 season_length_in_sec, sol_in_sec, solarflux, speciesbclist, speciesbclist_horiz, speciescolor, speciesstyle, horiz_wind_v,
                                 enable_horiz_transport,
                                 Tn=Tn_arr, Ti=Ti_arr, Te=Te_arr, Tp=Tplasma_arr, Tprof_for_diffusion, transport_species, opt="",
                                 upper_lower_bdy_i, use_ambipolar, use_molec_diff, zmax)
catch y
    XLSX.writetable(xlsx_parameter_log, param_df_dict...)
    write_to_log(logfile, "Terminated before completion at $(format_sec_or_min(time()-ti))", mode="a")
    throw("ERROR: Simulation terminated before completion with exception:")
end

tf = time()

write_to_log(logfile, "Finished!\nSimulation active convergence runtime $(format_sec_or_min(tf-ti))", mode="a")

println("$(Dates.format(now(), "(HH:MM:SS)")) Simulation active convergence runtime $((tf-ti)/60) minutes")

# **************************************************************************** #
#                                                                              #
#                      WRITE OUT THE SIMULATION RESULTS                        #
#                                                                              #
# **************************************************************************** #

# ! NO GUARANTEE THAT SS AND ODE SOLVERS WORK RIGHT NOW !
if problem_type == "SS"
    # Update short-lived species one more time
    println("One last update of short-lived species")
    n_short = flatten_atm(external_storage, active_shortlived, n_horiz; num_layers)
    Jrates = deepcopy(Float64[external_storage[jr][ialt] for jr in Jratelist, ialt in 1:num_layers])
    set_concentrations!(external_storage, atm_soln.u, n_short, inactive, 
                        active_longlived, active_shortlived, inactive_species, Jrates, Tn_arr, Ti_arr, Te_arr)
    nc_all = merge(external_storage, unflatten_atm(atm_soln.u, active_longlived, n_horiz; num_layers))

    println("Plotting final atmosphere, writing out state")
    # Make final atmosphere plot
    plot_atm(nc_all, [neutral_species, ion_species], results_dir*sim_folder_name*"/final_atmosphere.png", t="final converged state", plot_grid, 
                      speciescolor, speciesstyle, monospace_choice, sansserif_choice, zmax, abs_tol_for_plot)


    write_final_state(nc_all, results_dir, sim_folder_name, final_atm_file; alt, num_layers, hrshortcode, Jratedict=Jrates, rshortcode, external_storage)
    write_to_log(logfile, "$(Dates.format(now(), "(HH:MM:SS)")) Making production/loss plots", mode="a")
    println("Making production/loss plots (this tends to take several minutes)")
    if make_P_and_L_plots
        plot_production_and_loss(nc_all, results_dir, sim_folder_name, n_horiz;
                                 separate_cols=true, nonthermal=nontherm, all_species, alt, chem_species,
                                 collision_xsect, dz, dx, hot_D_rc_funcs, hot_H_rc_funcs,
                                 hot_H2_rc_funcs, hot_HD_rc_funcs, Hs_dict, hot_H_network,
                                 hot_D_network, hot_H2_network, hot_HD_network, hrshortcode,
                                 ion_species, Jratedict, molmass, neutral_species,
                                 non_bdy_layers, num_layers, n_all_layers, n_alt_index,
                                 polarizability, plot_grid, q, rshortcode, reaction_network,
                                 speciesbclist, speciesbclist_horiz, Tn=Tn_arr, Ti=Ti_arr,
                                 Te=Te_arr, Tp=Tplasma_arr, Tprof_for_Hs, Tprof_for_diffusion,
                                 transport_species, upper_lower_bdy_i, upper_lower_bdy, zmax)
    end
elseif problem_type == "ODE"

    L = length(atm_soln.u)
    i = 1
    # Write all states to individual files.
    for (timestep, atm_state) in zip(atm_soln.t, atm_soln.u)

        if i != L 
            # NOTE: This will eventually result in the final Jrates being written out at every timestep.
            # Currently there's no workaround for this and you just have to remember NOT TO TRUST Jrates
            # at any timestep except the very last. 
            # TODO: Fix this so we just don't write Jrates in these iterations...
            local nc_all = merge(external_storage, unflatten_atm(atm_state, active_longlived, n_horiz; num_layers))
            write_atmosphere(nc_all, results_dir*sim_folder_name*"/atm_state_t_$(timestep).h5"; alt, num_layers, hrshortcode, rshortcode) 
        elseif i == L
            # Update short-lived species one more time
            println("One last update of short-lived species")
            local n_short = flatten_atm(external_storage, active_shortlived, n_horiz; num_layers)
            local Jrates = deepcopy(Float64[external_storage[jr][ialt] for jr in Jratelist, ialt in 1:num_layers])
            set_concentrations!(external_storage, atm_state, n_short, inactive, Jrates; active_longlived, active_shortlived, 
                               inactive_species, Tn=Tn_arr, Ti=Ti_arr, Te=Te_arr, num_layers)
            local nc_all = merge(external_storage, unflatten_atm(atm_state, active_longlived, n_horiz; num_layers))

            # Make final atmosphere plot
            println("Plotting final atmosphere, writing out state")
            plot_atm(nc_all, results_dir*sim_folder_name*"/final_atmosphere.png", t="final converged state", abs_tol_for_plot; neutral_species, ion_species, 
                     plot_grid, speciescolor, speciesstyle, zmax, monospace_choice, sansserif_choice)

            write_final_state(nc_all, results_dir, sim_folder_name, final_atm_file; alt, num_layers, hrshortcode, Jratedict=Jrates, rshortcode, external_storage)
            write_to_log(logfile, "$(Dates.format(now(), "(HH:MM:SS)")) Making production/loss plots", mode="a")
            println("Making production/loss plots (this tends to take several minutes)")
            if make_P_and_L_plots
                plot_production_and_loss(nc_all, results_dir, sim_folder_name, n_horiz;
                                         separate_cols=true, nonthermal=nontherm, all_species, alt, chem_species,
                                         collision_xsect, dz, dx, hot_D_rc_funcs, hot_H_rc_funcs,
                                         hot_H2_rc_funcs, hot_HD_rc_funcs, Hs_dict, hot_H_network,
                                         hot_D_network, hot_H2_network, hot_HD_network, hrshortcode,
                                         ion_species, Jratedict, molmass, neutral_species,
                                         non_bdy_layers, num_layers, n_all_layers, n_alt_index,
                                         polarizability, plot_grid, q, rshortcode, reaction_network,
                                         speciesbclist, speciesbclist_horiz, Tn=Tn_arr, Ti=Ti_arr,
                                         Te=Te_arr, Tp=Tplasma_arr, Tprof_for_Hs, Tprof_for_diffusion,
                                         transport_species, upper_lower_bdy_i, upper_lower_bdy, zmax)
            end

        end
        global i += 1 
    end
elseif problem_type == "Gear"
    # Plot the final atmospheric state
    println("Plotting final atmosphere, writing out state")
    final_E_profile = electron_density(atm_soln; e_profile_type, non_bdy_layers, ion_species, n_horiz)
    plot_atm(atm_soln, results_dir*sim_folder_name*"/final_atmosphere.png", abs_tol_for_plot, final_E_profile, n_horiz; ylims=[zmin/1e5, zmax/1e5],
             t="final converged state, total time = $(sim_time)", neutral_species, ion_species, plot_grid, speciescolor, speciesstyle, zmax, hrshortcode, rshortcode,
             monospace_choice, sansserif_choice)

    # Collect the J rates
    Jratedict = Dict{Symbol, Vector{Array{Float64}}}([j=>external_storage[j] for j in keys(external_storage) if occursin("J", string(j))])

    # Write out the final state to a unique file for easy finding
    write_final_state(atm_soln, results_dir, sim_folder_name, final_atm_file, n_horiz; alt, num_layers, hrshortcode, Jratedict, rshortcode, external_storage)

    @assert size(Tn_arr) == (n_horiz, num_layers+2) "Tn_arr should be (n_horiz, num_layers+2), got $(size(Tn_arr))"
    @assert size(Ti_arr) == (n_horiz, num_layers+2) "Ti_arr must be (n_horiz, num_layers+2)"
    @assert size(Te_arr) == (n_horiz, num_layers+2) "Te_arr must be (n_horiz, num_layers+2)"

    # Write out the final column rates to the reaction log
    calculate_and_write_column_rates(used_rxns_spreadsheet_name, atm_soln, n_horiz; all_species, dz, ion_species, num_layers, reaction_network, results_dir, sim_folder_name, 
                                                              Tn=Tn_arr, Ti=Ti_arr, Te=Te_arr)
    
    write_to_log(logfile, "$(Dates.format(now(), "(HH:MM:SS)")) Making production/loss plots", mode="a")
    println("$(Dates.format(now(), "(HH:MM:SS)")) Making production/loss plots (this tends to take several minutes)")
    # make production and loss plots
    if make_P_and_L_plots
        plot_production_and_loss(atm_soln, results_dir, sim_folder_name, n_horiz;
                                 separate_cols=true, nonthermal=nontherm, all_species, alt, chem_species,
                                 collision_xsect, dz, dx, hot_D_rc_funcs, hot_H_rc_funcs,
                                 hot_H2_rc_funcs, hot_HD_rc_funcs, Hs_dict, hot_H_network,
                                 hot_D_network, hot_H2_network, hot_HD_network, hrshortcode,
                                 ion_species, Jratedict, M_P, molmass, monospace_choice,
                                 neutral_species, non_bdy_layers, num_layers, n_all_layers, n_alt_index,
                                 polarizability, planet, plot_grid, q, R_P, rshortcode, reaction_network,
                                 sansserif_choice, speciesbclist, speciesbclist_horiz,
                                 Tn=Tn_arr, Ti=Ti_arr, Te=Te_arr, Tp=Tplasma_arr,
                                 Tprof_for_Hs, Tprof_for_diffusion, transport_species,
                                 upper_lower_bdy_i, upper_lower_bdy, use_ambipolar, use_molec_diff, zmax)
    end

else
    throw("Invalid problem_type")
end 

t7 = time()

# Write out the parameters as the final step 

XLSX.writetable(xlsx_parameter_log, param_df_dict...)

println("Saved parameter spreadsheet")
write_to_log(logfile, "Simulation total runtime $(format_sec_or_min(t7-t1))", mode="a")
println("Simulation finished!")<|MERGE_RESOLUTION|>--- conflicted
+++ resolved
@@ -1135,8 +1135,6 @@
             end
 end
 
-<<<<<<< HEAD
-
 #                 Set the boundary altitude below which water is fixed          #
 #===============================================================================#
 H2Osatfrac = zeros(num_layers, n_horiz)
@@ -1146,12 +1144,6 @@
 # interior altitude grid is used in multicolumn
 const upper_lower_bdy = alt[2:end-1][something(findfirst(isequal(minimum(H2Osatfrac[:, 1])), H2Osatfrac[:, 1]), 0)] # in cm
 const upper_lower_bdy_i = n_alt_index[upper_lower_bdy]  # the uppermost layer at which water will be fixed, in cm
-# println("upper_lower_bdy_i from converge_new_file.jl: ", upper_lower_bdy_i)
-# if ulb_modelsetup !== nothing
-#     if size(ulb_modelsetup) != size(upper_lower_bdy_i) || any(ulb_modelsetup .!= upper_lower_bdy_i)
-#         error("upper_lower_bdy_i mismatch between MODEL_SETUP.jl and converge_new_file.jl")
-#     end
-# end
 # Control whether the removal of rates etc at "Fixed altitudes" runs. If the boundary is 
 # the bottom of the atmosphere, we shouldn't do it at all.
 const remove_rates_flag = true
@@ -1162,9 +1154,6 @@
 push!(PARAMETERS_ALT_INFO, ("upper_lower_bdy", upper_lower_bdy, "cm", "Altitude at which water goes from being fixed to calculated"));
 push!(PARAMETERS_ALT_INFO, ("upper_lower_bdy_i", upper_lower_bdy_i, "", "Index of the line above within the alt grid"));
 
-
-=======
->>>>>>> 5876c72c
 #                       Establish new species profiles                          #
 #===============================================================================#
 initial_profile_folder = code_dir * "../Resources/initial_profiles/"
@@ -1300,23 +1289,6 @@
         end
     end
 end
-
-#                 Set the boundary altitude below which water is fixed          #
-#===============================================================================#
-
-H2Osatfrac = H2Osat ./ map(z->n_tot(n_current, z; all_species, n_alt_index), alt)  # get SVP as fraction of total atmo
-const upper_lower_bdy = alt[something(findfirst(isequal(minimum(H2Osatfrac)), H2Osatfrac), 0)] # in cm
-const upper_lower_bdy_i = n_alt_index[upper_lower_bdy]  # the uppermost layer at which water will be fixed, in cm
-# Control whether the removal of rates etc at "Fixed altitudes" runs. If the boundary is 
-# the bottom of the atmosphere, we shouldn't do it at all.
-const remove_rates_flag = true
-if upper_lower_bdy == zmin
-    const remove_rates_flag = false 
-end
-# Add these to the logging dataframes
-push!(PARAMETERS_ALT_INFO, ("upper_lower_bdy", upper_lower_bdy, "cm", "Altitude at which water goes from being fixed to calculated"));
-push!(PARAMETERS_ALT_INFO, ("upper_lower_bdy_i", upper_lower_bdy_i, "", "Index of the line above within the alt grid"));
-
 
 #                        Initialize electron profile                            #
 #===============================================================================#
